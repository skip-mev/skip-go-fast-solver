--- conflicted
+++ resolved
@@ -10,13 +10,8 @@
       - name: Setup Go
         uses: actions/setup-go@v3
         with:
-<<<<<<< HEAD
-          go-version: "1.21"
+          go-version: "1.22"
       - name: Run unit tests
-=======
-          go-version: "1.22"
-      - name: Make tests
->>>>>>> b825fb42
         run: |
           make tidy
           make unit-test
