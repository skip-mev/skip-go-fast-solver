# IMPORTANT: Replace all values within <angle_brackets> with your specific configuration details.
# Do NOT leave any angle brackets in the final configuration.
metrics:
  prometheus_address: "0.0.0.0:8001"
order_filler:
  worker_count: 10
fund_rebalancer:
  ethereum:
    target_amount: <target_amount> # e.g. "1000000000"
    min_allowed_amount: <min_allowed_amount> # e.g. "500000000"
  arbitrum:
    target_amount: <target_amount> # e.g. "1000000000"
    min_allowed_amount: <min_allowed_amount> # e.g. "500000000"
  osmosis:
    target_amount: <target_amount> # e.g. "1000000000"
    min_allowed_amount: <min_allowed_amount> # e.g. "500000000"
chains:
  ethereum:
    chain_name: "ethereum"
    chain_id: "1"
    type: "evm"
    environment: "mainnet"
    gas_token_symbol: "ETH"
    gas_token_decimals: 18
    num_block_confirmations_before_fill: <num_block_confirmations_before_fill> # e.g. 1
    batch_uusdc_settle_up_threshold: <batch_uusdc_settle_up_threshold> # e.g. 5000000
    min_fill_size: <min_fill_size> # e.g. 5000000
    max_fill_size: <max_fill_size> # e.g. 10000000000
    max_rebalancing_gas_threshold: <max_rebalancing_gas_threshold> # e.g. 1000000
    min_fee_bps: <min_fee_bps> # e.g. 100
    solver_address: <solver_address> # e.g. "0x8EB49E3D65d74967CC0Fe987FA2d015ae816352E"
    evm:
      rpc: <ethereum_rpc_server_url> # e.g. "https://eth.llamarpc.com"
      rpc_basic_auth_var: <server_password>
      contracts:
        usdc_erc20_address: 0xa0b86991c6218b36c1d19d4a2e9eb0ce3606eb48
      signer_gas_balance:
        warning_threshold_wei: <warning_threshold_wei> # e.g. 4290000000000000000
        critical_threshold_wei: <critical_threshold_wei> # e.g. 1430000000000000000
      gas_price: <gas_price> # e.g. "30000000000"
      min_gas_tip_cap: <min_gas_tip_cap> # e.g. 30000000000

  ethereum-testnet:
    chain_name: "ethereum"
    chain_id: "11155111"
    type: "evm"
    environment: "testnet"
    gas_token_symbol: "ETH"
    gas_token_decimals: 18
    num_block_confirmations_before_fill: <num_block_confirmations_before_fill> # e.g. 1
    batch_uusdc_settle_up_threshold: <batch_uusdc_settle_up_threshold> # e.g. 5000000
    min_fill_size: <min_fill_size> # e.g. 5000000
    max_fill_size: <max_fill_size> # e.g. 10000000000
    max_rebalancing_gas_threshold: <max_rebalancing_gas_threshold> # e.g. 1000000
    min_fee_bps: <min_fee_bps> # e.g. 100
    solver_address: <solver_address> # e.g. "0x8EB49E3D65d74967CC0Fe987FA2d015ae816352E"
    evm:
      rpc: <ethereum_testnet_rpc_server_url> # e.g. "https://sepolia.infura.io/v3/YOUR-API-KEY"
      rpc_basic_auth_var: <server_password>
      contracts:
        usdc_erc20_address: 0x1c7D4B196Cb0C7B01d743Fbc6116a902379C7238
      signer_gas_balance:
        warning_threshold_wei: 250000000000000000
        critical_threshold_wei: 0
      gas_price: <gas_price> # e.g. "30000000000"
      min_gas_tip_cap: <min_gas_tip_cap> # e.g. 30000000000

  avalanche:
    chain_name: "avalanche"
    chain_id: "43114"
    type: "evm"
    environment: "mainnet"
    gas_token_symbol: "AVAX"
    gas_token_decimals: 18
    num_block_confirmations_before_fill: <num_block_confirmations_before_fill> # e.g. 1
    batch_uusdc_settle_up_threshold: <batch_uusdc_settle_up_threshold> # e.g. 5000000
    min_fill_size: <min_fill_size> # e.g. 5000000
    max_fill_size: <max_fill_size> # e.g. 10000000000
    max_rebalancing_gas_threshold: <max_rebalancing_gas_threshold> # e.g. 1000000
    min_fee_bps: <min_fee_bps> # e.g. 100
    solver_address: <solver_address> # e.g. "0x8EB49E3D65d74967CC0Fe987FA2d015ae816352E"
    evm:
      rpc: <avalanche_rpc_server_url> # e.g. "https://api.avax.network/ext/bc/C/rpc"
      rpc_basic_auth_var: <server_password>
      contracts:
        usdc_erc20_address: 0xB97EF9Ef8734C71904D8002F8b6Bc66Dd9c48a6E
      signer_gas_balance:
        warning_threshold_wei: <warning_threshold_wei> # e.g. 1720000000000000000
        critical_threshold_wei: <critical_threshold_wei> # e.g. 580000000000000000
      gas_price: <gas_price> # e.g. "30000000000"
      min_gas_tip_cap: <min_gas_tip_cap> # e.g. 30000000000

  optimism:
    chain_name: "optimism"
    chain_id: "10"
    type: evm
    environment: "mainnet"
    gas_token_symbol: "ETH"
    gas_token_decimals: 18
    num_block_confirmations_before_fill: <num_block_confirmations_before_fill> # e.g. 1
    batch_uusdc_settle_up_threshold: <batch_uusdc_settle_up_threshold> # e.g. 5000000
    min_fill_size: <min_fill_size> # e.g. 5000000
    max_fill_size: <max_fill_size> # e.g. 10000000000
    max_rebalancing_gas_threshold: <max_rebalancing_gas_threshold> # e.g. 1000000
    min_fee_bps: <min_fee_bps> # e.g. 100
    solver_address: <solver_address> # e.g. "0x8EB49E3D65d74967CC0Fe987FA2d015ae816352E"
    evm:
      rpc: <optimism_rpc_server_url> # e.g. "https://mainnet.optimism.io"
      rpc_basic_auth_var: <server_password>
      contracts:
        usdc_erc20_address: 0x0b2c639c533813f4aa9d7837caf62653d097ff85
      signer_gas_balance:
        warning_threshold_wei: <warning_threshold_wei> # e.g. 180000000000000000
        critical_threshold_wei: <critical_threshold_wei> # e.g. 60000000000000000
      gas_price: <gas_price> # e.g. "30000000000"
      min_gas_tip_cap: <min_gas_tip_cap> # e.g. 30000000000

  arbitrum:
    chain_name: "arbitrum"
    chain_id: "42161"
    type: evm
    environment: "mainnet"
    gas_token_symbol: "ETH"
    gas_token_decimals: 18
    quick_start_num_blocks_back: 300000
    fast_transfer_contract_address: "0xD6F9F9E2C231E023fe0A8d752bc4080a112a1EbA"
    solver_address: <solver_address> # e.g. "0x8EB49E3D65d74967CC0Fe987FA2d015ae816352E"
    hyperlane_domain: "42161"
    num_block_confirmations_before_fill: <num_block_confirmations_before_fill> # e.g. 1
    batch_uusdc_settle_up_threshold: 5000000
    min_fill_size: <min_fill_size> # e.g. 5000000
    max_fill_size: <max_fill_size> # e.g. 10000000000
    max_rebalancing_gas_threshold: <max_rebalancing_gas_threshold> # e.g. 1000000
    min_fee_bps: <min_fee_bps> # e.g. 100
    evm:
      rpc: <arbitrum_rpc_server_url> # e.g. "https://arb1.arbitrum.io/rpc"
      rpc_basic_auth_var: <server_password>
      contracts:
        usdc_erc20_address: 0xaf88d065e77c8cC2239327C5EDb3A432268e5831
      signer_gas_balance:
        warning_threshold_wei: <warning_threshold_wei> # e.g. 180000000000000000
        critical_threshold_wei: <critical_threshold_wei> # e.g. 60000000000000000
      gas_price: <gas_price> # e.g. "30000000000"
      min_gas_tip_cap: <min_gas_tip_cap> # e.g. 30000000000
    relayer:
      validator_announce_contract_address: "0x1df063280C4166AF9a725e3828b4dAC6c7113B08"
      merkle_hook_contract_address: "0xb49a14568f9CC440f2c7DCf7FC6766040a5eb860"
      mailbox_address: "0xB0D479FF725668bAB83aD4F24485851927Fc56D7"

  osmosis:
    chain_name: "osmosis"
    chain_id: "osmosis-1"
    type: "cosmos"
    environment: "mainnet"
    gas_token_symbol: "OSMO"
    gas_token_decimals: 6
    fast_transfer_contract_address: "osmo19a2a86dtmlrngnjs6f0trrk3sfr9hf75n6yvlpplx6rp7z9mq4wqgmxwpm"
    solver_address: <solver_address> # e.g. "osmo1f9qwat48ldgxrmssvpvpk3tea8l72mks20gehu"
    hyperlane_domain: "875"
<<<<<<< HEAD
    max_rebalancing_gas_threshold: 500000
=======
    num_block_confirmations_before_fill: <num_block_confirmations_before_fill> # e.g. 1
    batch_uusdc_settle_up_threshold: <batch_uusdc_settle_up_threshold> # e.g. 5000000
    min_fill_size: <min_fill_size> # e.g. 5000000
    max_fill_size: <max_fill_size> # e.g. 10000000000
    max_rebalancing_gas_threshold: <max_rebalancing_gas_threshold> # e.g. 1000000
    min_fee_bps: <min_fee_bps> # e.g. 100
    usdc_denom: "ibc/498A0751C798A0D9A389AA3691123DADA57DAA4FE165D5C75894505B876BA6E4"
>>>>>>> ab0ea810
    cosmos:
      address_prefix: "osmo"
      rpc: <osmosis_rpc_server_url> # e.g. "https://rpc.osmosis.zone"
      rpc_basic_auth_var: <server_password>
      grpc: <osmosis_grpc_server_url> # e.g. "grpc.osmosis.zone:9090"
      grpc_tls_enabled: <grpc_tls_enabled> # e.g. false
      usdc_denom: "ibc/498A0751C798A0D9A389AA3691123DADA57DAA4FE165D5C75894505B876BA6E4"
      signer_gas_balance:
        warning_threshold_wei: <warning_threshold_wei> # e.g. 42860000
        critical_threshold_wei: <critical_threshold_wei> # e.g. 14290000
      gas_price: <gas_price> # e.g. "0.0025"
      gas_denom: "uosmo"
    relayer:
      validator_announce_contract_address: "osmo1zpnls63zlgwrt0xxat6cqtm7nvqkpc74rkr34zmvyly974htw4rq2wu98m"
      merkle_hook_contract_address: "osmo1e765uc5mctl7rz8dzl9decl5ghgxggeqyxutkjp2xkggrg6zma3qgdq2g4"
      mailbox_address: "osmo1r6u37zv47ke4d2k9tkzun72ch466w6594kv8gqgrtmsvf7qxpm9sj95v98"

  base-mainnet:
    chain_name: "base"
    chain_id: "8453"
    type: evm
    environment: "mainnet"
    gas_token_symbol: "ETH"
    gas_token_decimals: 18
    num_block_confirmations_before_fill: <num_block_confirmations_before_fill> # e.g. 1
    batch_uusdc_settle_up_threshold: <batch_uusdc_settle_up_threshold> # e.g. 5000000
    min_fill_size: <min_fill_size> # e.g. 5000000
    max_fill_size: <max_fill_size> # e.g. 10000000000
    max_rebalancing_gas_threshold: <max_rebalancing_gas_threshold> # e.g. 1000000
    min_fee_bps: <min_fee_bps> # e.g. 100
    solver_address: <solver_address> # e.g. "0x8EB49E3D65d74967CC0Fe987FA2d015ae816352E"
    evm:
      rpc: <base_mainnet_rpc_server_url> # e.g. "https://mainnet.base.org"
      rpc_basic_auth_var: <server_password>
      contracts:
        usdc_erc20_address: 0x833589fCD6eDb6E08f4c7C32D4f71b54bdA02913
      signer_gas_balance:
        warning_threshold_wei: <warning_threshold_wei> # e.g. 180000000000000000
        critical_threshold_wei: <critical_threshold_wei> # e.g. 60000000000000000
      gas_price: <gas_price> # e.g. "30000000000"
      min_gas_tip_cap: <min_gas_tip_cap> # e.g. 30000000000

  polygon:
    chain_name: "polygon"
    chain_id: "137"
    type: evm
    environment: "mainnet"
    gas_token_symbol: "MATIC"
    gas_token_decimals: 18
    num_block_confirmations_before_fill: <num_block_confirmations_before_fill> # e.g. 1
    batch_uusdc_settle_up_threshold: <batch_uusdc_settle_up_threshold> # e.g. 5000000
    min_fill_size: <min_fill_size> # e.g. 5000000
    max_fill_size: <max_fill_size> # e.g. 10000000000
    max_rebalancing_gas_threshold: <max_rebalancing_gas_threshold> # e.g. 1000000
    min_fee_bps: <min_fee_bps> # e.g. 100
    solver_address: <solver_address> # e.g. "0x8EB49E3D65d74967CC0Fe987FA2d015ae816352E"
    evm:
      rpc: <polygon_mainnet_rpc_server_url> # e.g. "https://polygon-rpc.com"
      rpc_basic_auth_var: <server_password>
      contracts:
        usdc_erc20_address: 0x3c499c542cef5e3811e1192ce70d8cc03d5c3359
      signer_gas_balance:
        warning_threshold_wei: <warning_threshold_wei> # e.g. 15000000000000000000
        critical_threshold_wei: <critical_threshold_wei> # e.g. 5000000000000000000
      gas_price: <gas_price> # e.g. "30000000000"
      min_gas_tip_cap: <min_gas_tip_cap> # e.g. 30000000000<|MERGE_RESOLUTION|>--- conflicted
+++ resolved
@@ -157,9 +157,7 @@
     fast_transfer_contract_address: "osmo19a2a86dtmlrngnjs6f0trrk3sfr9hf75n6yvlpplx6rp7z9mq4wqgmxwpm"
     solver_address: <solver_address> # e.g. "osmo1f9qwat48ldgxrmssvpvpk3tea8l72mks20gehu"
     hyperlane_domain: "875"
-<<<<<<< HEAD
     max_rebalancing_gas_threshold: 500000
-=======
     num_block_confirmations_before_fill: <num_block_confirmations_before_fill> # e.g. 1
     batch_uusdc_settle_up_threshold: <batch_uusdc_settle_up_threshold> # e.g. 5000000
     min_fill_size: <min_fill_size> # e.g. 5000000
@@ -167,7 +165,6 @@
     max_rebalancing_gas_threshold: <max_rebalancing_gas_threshold> # e.g. 1000000
     min_fee_bps: <min_fee_bps> # e.g. 100
     usdc_denom: "ibc/498A0751C798A0D9A389AA3691123DADA57DAA4FE165D5C75894505B876BA6E4"
->>>>>>> ab0ea810
     cosmos:
       address_prefix: "osmo"
       rpc: <osmosis_rpc_server_url> # e.g. "https://rpc.osmosis.zone"
