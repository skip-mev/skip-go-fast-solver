# IMPORTANT: Replace all values within <angle_brackets> with your specific configuration details.
# The solver will not starup with any unconfigured values in the final configuration.
metrics:
  prometheus_address: "0.0.0.0:8001"
coingecko:
  base_url: "https://pro-api.coingecko.com/api/v3/"
  # API key is optional here. If you do not have an API key, you can remove the
  # api_key option all together. If you have a coin gecko API key, we will use
  # it to get more up to date gas costs. If you specify an API key, you should
  # reduce the requests per minute and cache refresh interval according to your
  # keys limits. The values are currently set for no API key use.
  api_key: <api_key>
  requests_per_minute: 2
  cache_refresh_interval: "15m"
order_filler:
  worker_count: 10
# The fund_rebalancer config is optional. If you do not want the solver to
# rebalance your funds across chains via Skip GO (via the CCTP slow path CCTP, they
# will not be fast transferred via Skip Go Fast), you can omit the
# fund_rebalancer config all together.
fund_rebalancer:
  1:
    target_amount: <target_amount> # e.g. "1000000000"
    min_allowed_amount: <min_allowed_amount> # e.g. "500000000"
  42161:
    target_amount: <target_amount> # e.g. "1000000000"
    min_allowed_amount: <min_allowed_amount> # e.g. "500000000"
  osmosis-1:
    target_amount: <target_amount> # e.g. "1000000000"
    min_allowed_amount: <min_allowed_amount> # e.g. "500000000"
chains:
  1:
    chain_name: "ethereum" 
    chain_id: "1"
    type: "evm"
    environment: "mainnet"
    gas_token_symbol: "ETH"
    gas_token_decimals: 18
    num_block_confirmations_before_fill: <num_block_confirmations_before_fill> # e.g. 1
<<<<<<< HEAD
    hyperlane_domain: "1"
    quick_start_num_blocks_back: <quick_start_num_blocks_back> # e.g. 1000
    max_rebalancing_gas_threshold: <max_rebalancing_gas_threshold> # e.g. 1000000
    fast_transfer_contract_address: <use_address_from_readme>
    solver_address: <solver_address> # e.g. "0x8EB49E3D65d74967CC0Fe987FA2d015ae816352E"
    usdc_denom: "0xa0b86991c6218b36c1d19d4a2e9eb0ce3606eb48"
    batch_uusdc_settle_up_threshold: <batch_uusdc_settle_up_threshold> # e.g. 5000000
    min_fee_bps: <min_fee_bps> # e.g. 100
=======
    min_fill_size: <min_fill_size> # e.g. 5000000
    max_fill_size: <max_fill_size> # e.g. 10000000000
    max_rebalancing_gas_threshold: <max_rebalancing_gas_threshold> # e.g. 1000000
    solver_address: <solver_address> # e.g. "0x8EB49E3D65d74967CC0Fe987FA2d015ae816352E"
    #### SEE shared/config/config.go for guidance on how to set the below three values per chain ####
    min_fee_bps: <min_fee_bps> # e.g. 100
    batch_uusdc_settle_up_threshold: <batch_uusdc_settle_up_threshold> # e.g. 5000000
    min_profit_margin_bps: <min_profit_margin_bps> # e.g. 50
>>>>>>> 1fc46e05
    evm:
      rpc: <ethereum_rpc_server_url> # e.g. "https://eth.llamarpc.com"
      rpc_basic_auth_var: <server_password>
      signer_gas_balance:
        warning_threshold_wei: <warning_threshold_wei> # e.g. 4290000000000000000
        critical_threshold_wei: <critical_threshold_wei> # e.g. 1430000000000000000
    relayer:
<<<<<<< HEAD
      validator_announce_contract_address: '0xCe74905e51497b4adD3639366708b821dcBcff96'
      merkle_hook_contract_address: '0x48e6c30B97748d1e2e03bf3e9FbE3890ca5f8CCA'
      mailbox_address: '0xc005dc82818d67AF737725bD4bf75435d065D239'
=======
      profitable_relay_timeout: <profitability_relay_timeout> # e.g. "5m"
      relay_cost_cap_uusdc: <relay_cost_cap_uusdc> # e.g. "1000000" uusdc

  ethereum-testnet:
    chain_name: "ethereum"
    chain_id: "11155111"
    type: "evm"
    environment: "testnet"
    gas_token_symbol: "ETH"
    gas_token_decimals: 18
    fast_transfer_contract_address: <use_address_from_readme>
    num_block_confirmations_before_fill: <num_block_confirmations_before_fill> # e.g. 1
    min_fill_size: <min_fill_size> # e.g. 5000000
    max_fill_size: <max_fill_size> # e.g. 10000000000
    max_rebalancing_gas_threshold: <max_rebalancing_gas_threshold> # e.g. 1000000
    solver_address: <solver_address> # e.g. "0x8EB49E3D65d74967CC0Fe987FA2d015ae816352E"
    #### SEE shared/config/config.go for guidance on how to set the below three values per chain ####
    min_fee_bps: <min_fee_bps> # e.g. 100
    batch_uusdc_settle_up_threshold: <batch_uusdc_settle_up_threshold> # e.g. 5000000
    min_profit_margin_bps: <min_profit_margin_bps> # e.g. 50
    evm:
      rpc: <ethereum_testnet_rpc_server_url> # e.g. "https://sepolia.infura.io/v3/YOUR-API-KEY"
      rpc_basic_auth_var: <server_password>
      contracts:
        usdc_erc20_address: 0x1c7D4B196Cb0C7B01d743Fbc6116a902379C7238
      signer_gas_balance:
        warning_threshold_wei: 250000000000000000
        critical_threshold_wei: 0
    relayer:
      profitable_relay_timeout: <profitability_relay_timeout> # e.g. "5m"
      relay_cost_cap_uusdc: <relay_cost_cap_uusdc> # e.g. "1000000" uusdc
>>>>>>> 1fc46e05

  43114:
    chain_name: "avalanche"
    chain_id: "43114"
    type: "evm"
    environment: "mainnet"
    gas_token_symbol: "AVAX"
    gas_token_decimals: 18
    num_block_confirmations_before_fill: <num_block_confirmations_before_fill> # e.g. 1
<<<<<<< HEAD
    hyperlane_domain: "43114"
    quick_start_num_blocks_back: <quick_start_num_blocks_back> # e.g. 1000
    max_rebalancing_gas_threshold: <max_rebalancing_gas_threshold> # e.g. 1000000
    fast_transfer_contract_address: <use_address_from_readme>
    solver_address: <solver_address> # e.g. "0x8EB49E3D65d74967CC0Fe987FA2d015ae816352E"
    usdc_denom: "0xB97EF9Ef8734C71904D8002F8b6Bc66Dd9c48a6E"
    batch_uusdc_settle_up_threshold: <batch_uusdc_settle_up_threshold> # e.g. 5000000
    min_fee_bps: <min_fee_bps> # e.g. 100
=======
    min_fill_size: <min_fill_size> # e.g. 5000000
    max_fill_size: <max_fill_size> # e.g. 10000000000
    max_rebalancing_gas_threshold: <max_rebalancing_gas_threshold> # e.g. 1000000
    solver_address: <solver_address> # e.g. "0x8EB49E3D65d74967CC0Fe987FA2d015ae816352E"
    #### SEE shared/config/config.go for guidance on how to set the below three values per chain ####
    min_fee_bps: <min_fee_bps> # e.g. 100
    batch_uusdc_settle_up_threshold: <batch_uusdc_settle_up_threshold> # e.g. 5000000
    min_profit_margin_bps: <min_profit_margin_bps> # e.g. 50
>>>>>>> 1fc46e05
    evm:
      rpc: <avalanche_rpc_server_url> # e.g. "https://api.avax.network/ext/bc/C/rpc"
      rpc_basic_auth_var: <server_password>
      signer_gas_balance:
        warning_threshold_wei: <warning_threshold_wei> # e.g. 1720000000000000000
        critical_threshold_wei: <critical_threshold_wei> # e.g. 580000000000000000
    relayer:
<<<<<<< HEAD
      validator_announce_contract_address: '0x9Cad0eC82328CEE2386Ec14a12E81d070a27712f'
      merkle_hook_contract_address: '0x84eea61D679F42D92145fA052C89900CBAccE95A'
      mailbox_address: '0xFf06aFcaABaDDd1fb08371f9ccA15D73D51FeBD6'
=======
      profitable_relay_timeout: <profitability_relay_timeout> # e.g. "5m"
      relay_cost_cap_uusdc: <relay_cost_cap_uusdc> # e.g. "1000000" uusdc
>>>>>>> 1fc46e05

  10:
    chain_name: "optimism"
    chain_id: "10"
    type: "evm"
    environment: "mainnet"
    gas_token_symbol: "ETH"
    gas_token_decimals: 18
    num_block_confirmations_before_fill: <num_block_confirmations_before_fill> # e.g. 1
<<<<<<< HEAD
    hyperlane_domain: "10"
    quick_start_num_blocks_back: <quick_start_num_blocks_back> # e.g. 1000
    max_rebalancing_gas_threshold: <max_rebalancing_gas_threshold> # e.g. 1000000
    fast_transfer_contract_address: <use_address_from_readme>
    solver_address: <solver_address> # e.g. "0x8EB49E3D65d74967CC0Fe987FA2d015ae816352E"
    usdc_denom: "0x0b2c639c533813f4aa9d7837caf62653d097ff85"
    batch_uusdc_settle_up_threshold: <batch_uusdc_settle_up_threshold> # e.g. 5000000
    min_fee_bps: <min_fee_bps> # e.g. 100
=======
    min_fill_size: <min_fill_size> # e.g. 5000000
    max_fill_size: <max_fill_size> # e.g. 10000000000
    max_rebalancing_gas_threshold: <max_rebalancing_gas_threshold> # e.g. 1000000
    solver_address: <solver_address> # e.g. "0x8EB49E3D65d74967CC0Fe987FA2d015ae816352E"
    #### SEE shared/config/config.go for guidance on how to set the below three values per chain ####
    min_fee_bps: <min_fee_bps> # e.g. 100
    batch_uusdc_settle_up_threshold: <batch_uusdc_settle_up_threshold> # e.g. 5000000
    min_profit_margin_bps: <min_profit_margin_bps> # e.g. 50
>>>>>>> 1fc46e05
    evm:
      rpc: <optimism_rpc_server_url> # e.g. "https://mainnet.optimism.io"
      rpc_basic_auth_var: <server_password>
      signer_gas_balance:
        warning_threshold_wei: <warning_threshold_wei> # e.g. 180000000000000000
        critical_threshold_wei: <critical_threshold_wei> # e.g. 60000000000000000
    relayer:
<<<<<<< HEAD
      validator_announce_contract_address: '0x30f5b08e01808643221528BB2f7953bf2830Ef38'
      merkle_hook_contract_address: '0x68eE9bec9B4dbB61f69D9D293Ae26a5AACb2e28f'
      mailbox_address: '0xd4C1905BB1D26BC93DAC913e13CaCC278CdCC80D'
=======
      profitable_relay_timeout: <profitability_relay_timeout> # e.g. "5m"
      relay_cost_cap_uusdc: <relay_cost_cap_uusdc> # e.g. "1000000" uusdc
>>>>>>> 1fc46e05

  42161:
    chain_name: "arbitrum"
    chain_id: "42161"
    type: "evm"
    environment: "mainnet"
    gas_token_symbol: "ETH"
    gas_token_decimals: 18
    num_block_confirmations_before_fill: <num_block_confirmations_before_fill> # e.g. 1
    hyperlane_domain: "42161"
    quick_start_num_blocks_back: <quick_start_num_blocks_back> # e.g. 1000
    max_rebalancing_gas_threshold: <max_rebalancing_gas_threshold> # e.g. 1000000
    fast_transfer_contract_address: <use_address_from_readme>
    solver_address: <solver_address> # e.g. "0x8EB49E3D65d74967CC0Fe987FA2d015ae816352E"
<<<<<<< HEAD
    usdc_denom: "0xaf88d065e77c8cC2239327C5EDb3A432268e5831"
    batch_uusdc_settle_up_threshold: 5000000
=======
    hyperlane_domain: "42161"
    num_block_confirmations_before_fill: <num_block_confirmations_before_fill> # e.g. 1
    min_fill_size: <min_fill_size> # e.g. 5000000
    max_fill_size: <max_fill_size> # e.g. 10000000000
    max_rebalancing_gas_threshold: <max_rebalancing_gas_threshold> # e.g. 1000000
    #### SEE shared/config/config.go for guidance on how to set the below three values per chain ####
>>>>>>> 1fc46e05
    min_fee_bps: <min_fee_bps> # e.g. 100
    batch_uusdc_settle_up_threshold: <batch_uusdc_settle_up_threshold> # e.g. 5000000
    min_profit_margin_bps: <min_profit_margin_bps> # e.g. 50
    evm:
      rpc: <arbitrum_rpc_server_url> # e.g. "https://arb1.arbitrum.io/rpc"
      rpc_basic_auth_var: <server_password>
      signer_gas_balance:
        warning_threshold_wei: <warning_threshold_wei> # e.g. 180000000000000000
        critical_threshold_wei: <critical_threshold_wei> # e.g. 60000000000000000
    relayer:
      validator_announce_contract_address: "0x1df063280C4166AF9a725e3828b4dAC6c7113B08"
      merkle_hook_contract_address: "0xb49a14568f9CC440f2c7DCf7FC6766040a5eb860"
      mailbox_address: "0x979Ca5202784112f4738403dBec5D0F3B9daabB9"
<<<<<<< HEAD
=======
      profitable_relay_timeout: <profitability_relay_timeout> # e.g. "5m"
      relay_cost_cap_uusdc: <relay_cost_cap_uusdc> # e.g. "1000000" uusdc

  arbitrum-testnet:
    chain_name: "arbitrum"
    chain_id: "421614"
    type: evm
    environment: "testnet"
    gas_token_symbol: "ETH"
    gas_token_decimals: 18
    #### SEE shared/config/config.go for guidance on how to set the below three values per chain ####
    min_fee_bps: <min_fee_bps> # e.g. 100
    batch_uusdc_settle_up_threshold: <batch_uusdc_settle_up_threshold> # e.g. 5000000
    min_profit_margin_bps: <min_profit_margin_bps> # e.g. 50
    evm:
      rpc: <arbitrum_rpc_server_url>
      rpc_basic_auth_var: <server_password>
      contracts:
        usdc_erc20_address: 0x75faf114eafb1BDbe2F0316DF893fd58CE46AA4d
      signer_gas_balance:
        warning_threshold_wei: 250000000000000000
        critical_threshold_wei: 0
    relayer:
      profitable_relay_timeout: <profitability_relay_timeout> # e.g. "5m"
      relay_cost_cap_uusdc: <relay_cost_cap_uusdc> # e.g. "1000000" uusdc

  osmosis:
    chain_name: "osmosis"
    chain_id: "osmosis-1"
    type: "cosmos"
    environment: "mainnet"
    gas_token_symbol: "OSMO"
    gas_token_decimals: 6
    fast_transfer_contract_address: <use_address_from_readme>
    solver_address: <solver_address>
    hyperlane_domain: "875"
    num_block_confirmations_before_fill: <num_block_confirmations_before_fill> # e.g. 1
    min_fill_size: <min_fill_size> # e.g. 5000000
    max_fill_size: <max_fill_size> # e.g. 10000000000
    max_rebalancing_gas_threshold: <max_rebalancing_gas_threshold> # e.g. 1000000
    usdc_denom: "ibc/498A0751C798A0D9A389AA3691123DADA57DAA4FE165D5C75894505B876BA6E4"
    #### SEE shared/config/config.go for guidance on how to set the below three values per chain ####
    min_fee_bps: <min_fee_bps> # e.g. 100
    batch_uusdc_settle_up_threshold: <batch_uusdc_settle_up_threshold> # e.g. 5000000
    min_profit_margin_bps: <min_profit_margin_bps> # e.g. 50
    cosmos:
      address_prefix: "osmo"
      rpc: <osmosis_rpc_server_url> # e.g. "https://rpc.osmosis.zone"
      rpc_basic_auth_var: <server_password>
      grpc: <osmosis_grpc_server_url> # e.g. "grpc.osmosis.zone:9090"
      grpc_tls_enabled: <grpc_tls_enabled> # e.g. false
      usdc_denom: "ibc/498A0751C798A0D9A389AA3691123DADA57DAA4FE165D5C75894505B876BA6E4"
      signer_gas_balance:
        warning_threshold_wei: <warning_threshold_wei> # e.g. 42860000
        critical_threshold_wei: <critical_threshold_wei> # e.g. 14290000
      gas_price: 0.0025
      gas_denom: "uosmo"
    relayer:
      validator_announce_contract_address: "osmo147r8mfdsngswujgkr4tln9rhcrzz6yq0xn448ksd96mlcmp9wg6stvznke"
      merkle_hook_contract_address: "osmo1e765uc5mctl7rz8dzl9decl5ghgxggeqyxutkjp2xkggrg6zma3qgdq2g4"
      mailbox_address: "osmo1r6u37zv47ke4d2k9tkzun72ch466w6594kv8gqgrtmsvf7qxpm9sj95v98"
>>>>>>> 1fc46e05

  8453:
    chain_name: "base"
    chain_id: "8453"
    type: "evm"
    environment: "mainnet"
    gas_token_symbol: "ETH"
    gas_token_decimals: 18
    num_block_confirmations_before_fill: <num_block_confirmations_before_fill> # e.g. 1
<<<<<<< HEAD
    hyperlane_domain: "8453"
    quick_start_num_blocks_back: <quick_start_num_blocks_back> # e.g. 1000
    max_rebalancing_gas_threshold: <max_rebalancing_gas_threshold> # e.g. 1000000
    fast_transfer_contract_address: <use_address_from_readme>
    solver_address: <solver_address> # e.g. "0x8EB49E3D65d74967CC0Fe987FA2d015ae816352E"
    usdc_denom: "0x833589fCD6eDb6E08f4c7C32D4f71b54bdA02913"
    batch_uusdc_settle_up_threshold: <batch_uusdc_settle_up_threshold> # e.g. 5000000
    min_fee_bps: <min_fee_bps> # e.g. 100
=======
    min_fill_size: <min_fill_size> # e.g. 5000000
    max_fill_size: <max_fill_size> # e.g. 10000000000
    max_rebalancing_gas_threshold: <max_rebalancing_gas_threshold> # e.g. 1000000
    solver_address: <solver_address> # e.g. "0x8EB49E3D65d74967CC0Fe987FA2d015ae816352E"
    #### SEE shared/config/config.go for guidance on how to set the below three values per chain ####
    min_fee_bps: <min_fee_bps> # e.g. 100
    batch_uusdc_settle_up_threshold: <batch_uusdc_settle_up_threshold> # e.g. 5000000
    min_profit_margin_bps: <min_profit_margin_bps> # e.g. 50
>>>>>>> 1fc46e05
    evm:
      rpc: <base_mainnet_rpc_server_url> # e.g. "https://mainnet.base.org"
      rpc_basic_auth_var: <server_password>
      signer_gas_balance:
        warning_threshold_wei: <warning_threshold_wei> # e.g. 180000000000000000
        critical_threshold_wei: <critical_threshold_wei> # e.g. 60000000000000000
    relayer:
<<<<<<< HEAD
      validator_announce_contract_address: '0x182E8d7c5F1B06201b102123FC7dF0EaeB445a7B'
      merkle_hook_contract_address: '0x19dc38aeae620380430C200a6E990D5Af5480117'
      mailbox_address: '0xeA87ae93Fa0019a82A727bfd3eBd1cFCa8f64f1D'
=======
      profitable_relay_timeout: <profitability_relay_timeout> # e.g. "5m"
      relay_cost_cap_uusdc: <relay_cost_cap_uusdc> # e.g. "1000000" uusdc
>>>>>>> 1fc46e05

  137:
    chain_name: "polygon"
    chain_id: "137"
    type: "evm"
    environment: "mainnet"
    gas_token_symbol: "MATIC"
    gas_token_decimals: 18
    num_block_confirmations_before_fill: <num_block_confirmations_before_fill> # e.g. 1
<<<<<<< HEAD
    hyperlane_domain: "137"
    quick_start_num_blocks_back: <quick_start_num_blocks_back> # e.g. 1000
    max_rebalancing_gas_threshold: <max_rebalancing_gas_threshold> # e.g. 1000000
    fast_transfer_contract_address: <use_address_from_readme>
    solver_address: <solver_address> # e.g. "0x8EB49E3D65d74967CC0Fe987FA2d015ae816352E"
    usdc_denom: "0x3c499c542cef5e3811e1192ce70d8cc03d5c3359"
    batch_uusdc_settle_up_threshold: <batch_uusdc_settle_up_threshold> # e.g. 5000000
    min_fee_bps: <min_fee_bps> # e.g. 100
=======
    min_fill_size: <min_fill_size> # e.g. 5000000
    max_fill_size: <max_fill_size> # e.g. 10000000000
    max_rebalancing_gas_threshold: <max_rebalancing_gas_threshold> # e.g. 1000000
    solver_address: <solver_address> # e.g. "0x8EB49E3D65d74967CC0Fe987FA2d015ae816352E"
    #### SEE shared/config/config.go for guidance on how to set the below three values per chain ####
    min_fee_bps: <min_fee_bps> # e.g. 100
    batch_uusdc_settle_up_threshold: <batch_uusdc_settle_up_threshold> # e.g. 5000000
    min_profit_margin_bps: <min_profit_margin_bps> # e.g. 50
>>>>>>> 1fc46e05
    evm:
      rpc: <polygon_mainnet_rpc_server_url> # e.g. "https://polygon-rpc.com"
      rpc_basic_auth_var: <server_password>
      signer_gas_balance:
        warning_threshold_wei: <warning_threshold_wei> # e.g. 15000000000000000000
        critical_threshold_wei: <critical_threshold_wei> # e.g. 5000000000000000000
<<<<<<< HEAD
    relayer:
      validator_announce_contract_address: '0x454E1a1E1CA8B51506090f1b5399083658eA4Fc5'
      merkle_hook_contract_address: '0x73FbD25c3e817DC4B4Cd9d00eff6D83dcde2DfF6'
      mailbox_address: '0x5d934f4e2f797775e53561bB72aca21ba36B96BB'

  osmosis-1:
    chain_name: "osmosis"
    chain_id: "osmosis-1"
    type: "cosmos"
    environment: "mainnet"
    gas_token_symbol: "OSMO"
    gas_token_decimals: 6
    num_block_confirmations_before_fill: <num_block_confirmations_before_fill> # e.g. 1
    hyperlane_domain: "875"
    quick_start_num_blocks_back: <quick_start_num_blocks_back> # e.g. 1000
    max_rebalancing_gas_threshold: <max_rebalancing_gas_threshold> # e.g. 1000000
    fast_transfer_contract_address: <use_address_from_readme>
    solver_address: <solver_address>
    usdc_denom: "ibc/498A0751C798A0D9A389AA3691123DADA57DAA4FE165D5C75894505B876BA6E4"
    batch_uusdc_settle_up_threshold: <batch_uusdc_settle_up_threshold> # e.g. 5000000
    min_fee_bps: <min_fee_bps> # e.g. 100
    cosmos:
      address_prefix: "osmo"
      rpc: <osmosis_rpc_server_url> # e.g. "https://rpc.osmosis.zone"
      rpc_basic_auth_var: <server_password>
      grpc: <osmosis_grpc_server_url> # e.g. "grpc.osmosis.zone:9090"
      grpc_tls_enabled: <grpc_tls_enabled> # e.g. false
      signer_gas_balance:
        warning_threshold_wei: <warning_threshold_wei> # e.g. 42860000
        critical_threshold_wei: <critical_threshold_wei> # e.g. 14290000
      gas_price: <gas_price> # e.g. "0.0025"
      gas_denom: "uosmo"
      min_fill_size: <min_fill_size> # e.g. 5000000
      max_fill_size: <max_fill_size> # e.g. 10000000000
    relayer:
      validator_announce_contract_address: "osmo147r8mfdsngswujgkr4tln9rhcrzz6yq0xn448ksd96mlcmp9wg6stvznke"
      merkle_hook_contract_address: "osmo1e765uc5mctl7rz8dzl9decl5ghgxggeqyxutkjp2xkggrg6zma3qgdq2g4"
      mailbox_address: "osmo1r6u37zv47ke4d2k9tkzun72ch466w6594kv8gqgrtmsvf7qxpm9sj95v98"
=======
      min_gas_tip_cap: 30000000000
    relayer:
      profitable_relay_timeout: <profitability_relay_timeout> # e.g. "5m"
      relay_cost_cap_uusdc: <relay_cost_cap_uusdc> # e.g. "1000000" uusdc
>>>>>>> 1fc46e05
<|MERGE_RESOLUTION|>--- conflicted
+++ resolved
@@ -37,25 +37,16 @@
     gas_token_symbol: "ETH"
     gas_token_decimals: 18
     num_block_confirmations_before_fill: <num_block_confirmations_before_fill> # e.g. 1
-<<<<<<< HEAD
     hyperlane_domain: "1"
     quick_start_num_blocks_back: <quick_start_num_blocks_back> # e.g. 1000
     max_rebalancing_gas_threshold: <max_rebalancing_gas_threshold> # e.g. 1000000
     fast_transfer_contract_address: <use_address_from_readme>
     solver_address: <solver_address> # e.g. "0x8EB49E3D65d74967CC0Fe987FA2d015ae816352E"
     usdc_denom: "0xa0b86991c6218b36c1d19d4a2e9eb0ce3606eb48"
-    batch_uusdc_settle_up_threshold: <batch_uusdc_settle_up_threshold> # e.g. 5000000
-    min_fee_bps: <min_fee_bps> # e.g. 100
-=======
-    min_fill_size: <min_fill_size> # e.g. 5000000
-    max_fill_size: <max_fill_size> # e.g. 10000000000
-    max_rebalancing_gas_threshold: <max_rebalancing_gas_threshold> # e.g. 1000000
-    solver_address: <solver_address> # e.g. "0x8EB49E3D65d74967CC0Fe987FA2d015ae816352E"
-    #### SEE shared/config/config.go for guidance on how to set the below three values per chain ####
-    min_fee_bps: <min_fee_bps> # e.g. 100
-    batch_uusdc_settle_up_threshold: <batch_uusdc_settle_up_threshold> # e.g. 5000000
-    min_profit_margin_bps: <min_profit_margin_bps> # e.g. 50
->>>>>>> 1fc46e05
+    #### SEE shared/config/config.go for guidance on how to set the below three values per chain ####
+    min_fee_bps: <min_fee_bps> # e.g. 100
+    batch_uusdc_settle_up_threshold: <batch_uusdc_settle_up_threshold> # e.g. 5000000
+    min_profit_margin_bps: <min_profit_margin_bps> # e.g. 50
     evm:
       rpc: <ethereum_rpc_server_url> # e.g. "https://eth.llamarpc.com"
       rpc_basic_auth_var: <server_password>
@@ -63,11 +54,9 @@
         warning_threshold_wei: <warning_threshold_wei> # e.g. 4290000000000000000
         critical_threshold_wei: <critical_threshold_wei> # e.g. 1430000000000000000
     relayer:
-<<<<<<< HEAD
       validator_announce_contract_address: '0xCe74905e51497b4adD3639366708b821dcBcff96'
       merkle_hook_contract_address: '0x48e6c30B97748d1e2e03bf3e9FbE3890ca5f8CCA'
       mailbox_address: '0xc005dc82818d67AF737725bD4bf75435d065D239'
-=======
       profitable_relay_timeout: <profitability_relay_timeout> # e.g. "5m"
       relay_cost_cap_uusdc: <relay_cost_cap_uusdc> # e.g. "1000000" uusdc
 
@@ -99,7 +88,6 @@
     relayer:
       profitable_relay_timeout: <profitability_relay_timeout> # e.g. "5m"
       relay_cost_cap_uusdc: <relay_cost_cap_uusdc> # e.g. "1000000" uusdc
->>>>>>> 1fc46e05
 
   43114:
     chain_name: "avalanche"
@@ -109,25 +97,16 @@
     gas_token_symbol: "AVAX"
     gas_token_decimals: 18
     num_block_confirmations_before_fill: <num_block_confirmations_before_fill> # e.g. 1
-<<<<<<< HEAD
     hyperlane_domain: "43114"
     quick_start_num_blocks_back: <quick_start_num_blocks_back> # e.g. 1000
     max_rebalancing_gas_threshold: <max_rebalancing_gas_threshold> # e.g. 1000000
     fast_transfer_contract_address: <use_address_from_readme>
     solver_address: <solver_address> # e.g. "0x8EB49E3D65d74967CC0Fe987FA2d015ae816352E"
     usdc_denom: "0xB97EF9Ef8734C71904D8002F8b6Bc66Dd9c48a6E"
-    batch_uusdc_settle_up_threshold: <batch_uusdc_settle_up_threshold> # e.g. 5000000
-    min_fee_bps: <min_fee_bps> # e.g. 100
-=======
-    min_fill_size: <min_fill_size> # e.g. 5000000
-    max_fill_size: <max_fill_size> # e.g. 10000000000
-    max_rebalancing_gas_threshold: <max_rebalancing_gas_threshold> # e.g. 1000000
-    solver_address: <solver_address> # e.g. "0x8EB49E3D65d74967CC0Fe987FA2d015ae816352E"
-    #### SEE shared/config/config.go for guidance on how to set the below three values per chain ####
-    min_fee_bps: <min_fee_bps> # e.g. 100
-    batch_uusdc_settle_up_threshold: <batch_uusdc_settle_up_threshold> # e.g. 5000000
-    min_profit_margin_bps: <min_profit_margin_bps> # e.g. 50
->>>>>>> 1fc46e05
+    #### SEE shared/config/config.go for guidance on how to set the below three values per chain ####
+    min_fee_bps: <min_fee_bps> # e.g. 100
+    batch_uusdc_settle_up_threshold: <batch_uusdc_settle_up_threshold> # e.g. 5000000
+    min_profit_margin_bps: <min_profit_margin_bps> # e.g. 50
     evm:
       rpc: <avalanche_rpc_server_url> # e.g. "https://api.avax.network/ext/bc/C/rpc"
       rpc_basic_auth_var: <server_password>
@@ -135,14 +114,11 @@
         warning_threshold_wei: <warning_threshold_wei> # e.g. 1720000000000000000
         critical_threshold_wei: <critical_threshold_wei> # e.g. 580000000000000000
     relayer:
-<<<<<<< HEAD
       validator_announce_contract_address: '0x9Cad0eC82328CEE2386Ec14a12E81d070a27712f'
       merkle_hook_contract_address: '0x84eea61D679F42D92145fA052C89900CBAccE95A'
       mailbox_address: '0xFf06aFcaABaDDd1fb08371f9ccA15D73D51FeBD6'
-=======
-      profitable_relay_timeout: <profitability_relay_timeout> # e.g. "5m"
-      relay_cost_cap_uusdc: <relay_cost_cap_uusdc> # e.g. "1000000" uusdc
->>>>>>> 1fc46e05
+      profitable_relay_timeout: <profitability_relay_timeout> # e.g. "5m"
+      relay_cost_cap_uusdc: <relay_cost_cap_uusdc> # e.g. "1000000" uusdc
 
   10:
     chain_name: "optimism"
@@ -152,25 +128,16 @@
     gas_token_symbol: "ETH"
     gas_token_decimals: 18
     num_block_confirmations_before_fill: <num_block_confirmations_before_fill> # e.g. 1
-<<<<<<< HEAD
     hyperlane_domain: "10"
     quick_start_num_blocks_back: <quick_start_num_blocks_back> # e.g. 1000
     max_rebalancing_gas_threshold: <max_rebalancing_gas_threshold> # e.g. 1000000
     fast_transfer_contract_address: <use_address_from_readme>
     solver_address: <solver_address> # e.g. "0x8EB49E3D65d74967CC0Fe987FA2d015ae816352E"
     usdc_denom: "0x0b2c639c533813f4aa9d7837caf62653d097ff85"
-    batch_uusdc_settle_up_threshold: <batch_uusdc_settle_up_threshold> # e.g. 5000000
-    min_fee_bps: <min_fee_bps> # e.g. 100
-=======
-    min_fill_size: <min_fill_size> # e.g. 5000000
-    max_fill_size: <max_fill_size> # e.g. 10000000000
-    max_rebalancing_gas_threshold: <max_rebalancing_gas_threshold> # e.g. 1000000
-    solver_address: <solver_address> # e.g. "0x8EB49E3D65d74967CC0Fe987FA2d015ae816352E"
-    #### SEE shared/config/config.go for guidance on how to set the below three values per chain ####
-    min_fee_bps: <min_fee_bps> # e.g. 100
-    batch_uusdc_settle_up_threshold: <batch_uusdc_settle_up_threshold> # e.g. 5000000
-    min_profit_margin_bps: <min_profit_margin_bps> # e.g. 50
->>>>>>> 1fc46e05
+    #### SEE shared/config/config.go for guidance on how to set the below three values per chain ####
+    min_fee_bps: <min_fee_bps> # e.g. 100
+    batch_uusdc_settle_up_threshold: <batch_uusdc_settle_up_threshold> # e.g. 5000000
+    min_profit_margin_bps: <min_profit_margin_bps> # e.g. 50
     evm:
       rpc: <optimism_rpc_server_url> # e.g. "https://mainnet.optimism.io"
       rpc_basic_auth_var: <server_password>
@@ -178,14 +145,11 @@
         warning_threshold_wei: <warning_threshold_wei> # e.g. 180000000000000000
         critical_threshold_wei: <critical_threshold_wei> # e.g. 60000000000000000
     relayer:
-<<<<<<< HEAD
       validator_announce_contract_address: '0x30f5b08e01808643221528BB2f7953bf2830Ef38'
       merkle_hook_contract_address: '0x68eE9bec9B4dbB61f69D9D293Ae26a5AACb2e28f'
       mailbox_address: '0xd4C1905BB1D26BC93DAC913e13CaCC278CdCC80D'
-=======
-      profitable_relay_timeout: <profitability_relay_timeout> # e.g. "5m"
-      relay_cost_cap_uusdc: <relay_cost_cap_uusdc> # e.g. "1000000" uusdc
->>>>>>> 1fc46e05
+      profitable_relay_timeout: <profitability_relay_timeout> # e.g. "5m"
+      relay_cost_cap_uusdc: <relay_cost_cap_uusdc> # e.g. "1000000" uusdc
 
   42161:
     chain_name: "arbitrum"
@@ -200,17 +164,9 @@
     max_rebalancing_gas_threshold: <max_rebalancing_gas_threshold> # e.g. 1000000
     fast_transfer_contract_address: <use_address_from_readme>
     solver_address: <solver_address> # e.g. "0x8EB49E3D65d74967CC0Fe987FA2d015ae816352E"
-<<<<<<< HEAD
     usdc_denom: "0xaf88d065e77c8cC2239327C5EDb3A432268e5831"
     batch_uusdc_settle_up_threshold: 5000000
-=======
-    hyperlane_domain: "42161"
-    num_block_confirmations_before_fill: <num_block_confirmations_before_fill> # e.g. 1
-    min_fill_size: <min_fill_size> # e.g. 5000000
-    max_fill_size: <max_fill_size> # e.g. 10000000000
-    max_rebalancing_gas_threshold: <max_rebalancing_gas_threshold> # e.g. 1000000
-    #### SEE shared/config/config.go for guidance on how to set the below three values per chain ####
->>>>>>> 1fc46e05
+    #### SEE shared/config/config.go for guidance on how to set the below three values per chain ####
     min_fee_bps: <min_fee_bps> # e.g. 100
     batch_uusdc_settle_up_threshold: <batch_uusdc_settle_up_threshold> # e.g. 5000000
     min_profit_margin_bps: <min_profit_margin_bps> # e.g. 50
@@ -224,31 +180,6 @@
       validator_announce_contract_address: "0x1df063280C4166AF9a725e3828b4dAC6c7113B08"
       merkle_hook_contract_address: "0xb49a14568f9CC440f2c7DCf7FC6766040a5eb860"
       mailbox_address: "0x979Ca5202784112f4738403dBec5D0F3B9daabB9"
-<<<<<<< HEAD
-=======
-      profitable_relay_timeout: <profitability_relay_timeout> # e.g. "5m"
-      relay_cost_cap_uusdc: <relay_cost_cap_uusdc> # e.g. "1000000" uusdc
-
-  arbitrum-testnet:
-    chain_name: "arbitrum"
-    chain_id: "421614"
-    type: evm
-    environment: "testnet"
-    gas_token_symbol: "ETH"
-    gas_token_decimals: 18
-    #### SEE shared/config/config.go for guidance on how to set the below three values per chain ####
-    min_fee_bps: <min_fee_bps> # e.g. 100
-    batch_uusdc_settle_up_threshold: <batch_uusdc_settle_up_threshold> # e.g. 5000000
-    min_profit_margin_bps: <min_profit_margin_bps> # e.g. 50
-    evm:
-      rpc: <arbitrum_rpc_server_url>
-      rpc_basic_auth_var: <server_password>
-      contracts:
-        usdc_erc20_address: 0x75faf114eafb1BDbe2F0316DF893fd58CE46AA4d
-      signer_gas_balance:
-        warning_threshold_wei: 250000000000000000
-        critical_threshold_wei: 0
-    relayer:
       profitable_relay_timeout: <profitability_relay_timeout> # e.g. "5m"
       relay_cost_cap_uusdc: <relay_cost_cap_uusdc> # e.g. "1000000" uusdc
 
@@ -287,8 +218,8 @@
       validator_announce_contract_address: "osmo147r8mfdsngswujgkr4tln9rhcrzz6yq0xn448ksd96mlcmp9wg6stvznke"
       merkle_hook_contract_address: "osmo1e765uc5mctl7rz8dzl9decl5ghgxggeqyxutkjp2xkggrg6zma3qgdq2g4"
       mailbox_address: "osmo1r6u37zv47ke4d2k9tkzun72ch466w6594kv8gqgrtmsvf7qxpm9sj95v98"
->>>>>>> 1fc46e05
-
+    relay_cost_cap_uusdc: <relay_cost_cap_uusdc> # e.g. "1000000" uusdc
+  
   8453:
     chain_name: "base"
     chain_id: "8453"
@@ -297,25 +228,16 @@
     gas_token_symbol: "ETH"
     gas_token_decimals: 18
     num_block_confirmations_before_fill: <num_block_confirmations_before_fill> # e.g. 1
-<<<<<<< HEAD
     hyperlane_domain: "8453"
     quick_start_num_blocks_back: <quick_start_num_blocks_back> # e.g. 1000
     max_rebalancing_gas_threshold: <max_rebalancing_gas_threshold> # e.g. 1000000
     fast_transfer_contract_address: <use_address_from_readme>
     solver_address: <solver_address> # e.g. "0x8EB49E3D65d74967CC0Fe987FA2d015ae816352E"
     usdc_denom: "0x833589fCD6eDb6E08f4c7C32D4f71b54bdA02913"
-    batch_uusdc_settle_up_threshold: <batch_uusdc_settle_up_threshold> # e.g. 5000000
-    min_fee_bps: <min_fee_bps> # e.g. 100
-=======
-    min_fill_size: <min_fill_size> # e.g. 5000000
-    max_fill_size: <max_fill_size> # e.g. 10000000000
-    max_rebalancing_gas_threshold: <max_rebalancing_gas_threshold> # e.g. 1000000
-    solver_address: <solver_address> # e.g. "0x8EB49E3D65d74967CC0Fe987FA2d015ae816352E"
-    #### SEE shared/config/config.go for guidance on how to set the below three values per chain ####
-    min_fee_bps: <min_fee_bps> # e.g. 100
-    batch_uusdc_settle_up_threshold: <batch_uusdc_settle_up_threshold> # e.g. 5000000
-    min_profit_margin_bps: <min_profit_margin_bps> # e.g. 50
->>>>>>> 1fc46e05
+    #### SEE shared/config/config.go for guidance on how to set the below three values per chain ####
+    min_fee_bps: <min_fee_bps> # e.g. 100
+    batch_uusdc_settle_up_threshold: <batch_uusdc_settle_up_threshold> # e.g. 5000000
+    min_profit_margin_bps: <min_profit_margin_bps> # e.g. 50
     evm:
       rpc: <base_mainnet_rpc_server_url> # e.g. "https://mainnet.base.org"
       rpc_basic_auth_var: <server_password>
@@ -323,14 +245,11 @@
         warning_threshold_wei: <warning_threshold_wei> # e.g. 180000000000000000
         critical_threshold_wei: <critical_threshold_wei> # e.g. 60000000000000000
     relayer:
-<<<<<<< HEAD
       validator_announce_contract_address: '0x182E8d7c5F1B06201b102123FC7dF0EaeB445a7B'
       merkle_hook_contract_address: '0x19dc38aeae620380430C200a6E990D5Af5480117'
       mailbox_address: '0xeA87ae93Fa0019a82A727bfd3eBd1cFCa8f64f1D'
-=======
-      profitable_relay_timeout: <profitability_relay_timeout> # e.g. "5m"
-      relay_cost_cap_uusdc: <relay_cost_cap_uusdc> # e.g. "1000000" uusdc
->>>>>>> 1fc46e05
+      profitable_relay_timeout: <profitability_relay_timeout> # e.g. "5m"
+      relay_cost_cap_uusdc: <relay_cost_cap_uusdc> # e.g. "1000000" uusdc
 
   137:
     chain_name: "polygon"
@@ -340,73 +259,23 @@
     gas_token_symbol: "MATIC"
     gas_token_decimals: 18
     num_block_confirmations_before_fill: <num_block_confirmations_before_fill> # e.g. 1
-<<<<<<< HEAD
     hyperlane_domain: "137"
     quick_start_num_blocks_back: <quick_start_num_blocks_back> # e.g. 1000
     max_rebalancing_gas_threshold: <max_rebalancing_gas_threshold> # e.g. 1000000
     fast_transfer_contract_address: <use_address_from_readme>
     solver_address: <solver_address> # e.g. "0x8EB49E3D65d74967CC0Fe987FA2d015ae816352E"
     usdc_denom: "0x3c499c542cef5e3811e1192ce70d8cc03d5c3359"
-    batch_uusdc_settle_up_threshold: <batch_uusdc_settle_up_threshold> # e.g. 5000000
-    min_fee_bps: <min_fee_bps> # e.g. 100
-=======
-    min_fill_size: <min_fill_size> # e.g. 5000000
-    max_fill_size: <max_fill_size> # e.g. 10000000000
-    max_rebalancing_gas_threshold: <max_rebalancing_gas_threshold> # e.g. 1000000
-    solver_address: <solver_address> # e.g. "0x8EB49E3D65d74967CC0Fe987FA2d015ae816352E"
-    #### SEE shared/config/config.go for guidance on how to set the below three values per chain ####
-    min_fee_bps: <min_fee_bps> # e.g. 100
-    batch_uusdc_settle_up_threshold: <batch_uusdc_settle_up_threshold> # e.g. 5000000
-    min_profit_margin_bps: <min_profit_margin_bps> # e.g. 50
->>>>>>> 1fc46e05
+    #### SEE shared/config/config.go for guidance on how to set the below three values per chain ####
+    min_fee_bps: <min_fee_bps> # e.g. 100
+    batch_uusdc_settle_up_threshold: <batch_uusdc_settle_up_threshold> # e.g. 5000000
+    min_profit_margin_bps: <min_profit_margin_bps> # e.g. 50
     evm:
       rpc: <polygon_mainnet_rpc_server_url> # e.g. "https://polygon-rpc.com"
       rpc_basic_auth_var: <server_password>
       signer_gas_balance:
         warning_threshold_wei: <warning_threshold_wei> # e.g. 15000000000000000000
         critical_threshold_wei: <critical_threshold_wei> # e.g. 5000000000000000000
-<<<<<<< HEAD
     relayer:
       validator_announce_contract_address: '0x454E1a1E1CA8B51506090f1b5399083658eA4Fc5'
       merkle_hook_contract_address: '0x73FbD25c3e817DC4B4Cd9d00eff6D83dcde2DfF6'
       mailbox_address: '0x5d934f4e2f797775e53561bB72aca21ba36B96BB'
-
-  osmosis-1:
-    chain_name: "osmosis"
-    chain_id: "osmosis-1"
-    type: "cosmos"
-    environment: "mainnet"
-    gas_token_symbol: "OSMO"
-    gas_token_decimals: 6
-    num_block_confirmations_before_fill: <num_block_confirmations_before_fill> # e.g. 1
-    hyperlane_domain: "875"
-    quick_start_num_blocks_back: <quick_start_num_blocks_back> # e.g. 1000
-    max_rebalancing_gas_threshold: <max_rebalancing_gas_threshold> # e.g. 1000000
-    fast_transfer_contract_address: <use_address_from_readme>
-    solver_address: <solver_address>
-    usdc_denom: "ibc/498A0751C798A0D9A389AA3691123DADA57DAA4FE165D5C75894505B876BA6E4"
-    batch_uusdc_settle_up_threshold: <batch_uusdc_settle_up_threshold> # e.g. 5000000
-    min_fee_bps: <min_fee_bps> # e.g. 100
-    cosmos:
-      address_prefix: "osmo"
-      rpc: <osmosis_rpc_server_url> # e.g. "https://rpc.osmosis.zone"
-      rpc_basic_auth_var: <server_password>
-      grpc: <osmosis_grpc_server_url> # e.g. "grpc.osmosis.zone:9090"
-      grpc_tls_enabled: <grpc_tls_enabled> # e.g. false
-      signer_gas_balance:
-        warning_threshold_wei: <warning_threshold_wei> # e.g. 42860000
-        critical_threshold_wei: <critical_threshold_wei> # e.g. 14290000
-      gas_price: <gas_price> # e.g. "0.0025"
-      gas_denom: "uosmo"
-      min_fill_size: <min_fill_size> # e.g. 5000000
-      max_fill_size: <max_fill_size> # e.g. 10000000000
-    relayer:
-      validator_announce_contract_address: "osmo147r8mfdsngswujgkr4tln9rhcrzz6yq0xn448ksd96mlcmp9wg6stvznke"
-      merkle_hook_contract_address: "osmo1e765uc5mctl7rz8dzl9decl5ghgxggeqyxutkjp2xkggrg6zma3qgdq2g4"
-      mailbox_address: "osmo1r6u37zv47ke4d2k9tkzun72ch466w6594kv8gqgrtmsvf7qxpm9sj95v98"
-=======
-      min_gas_tip_cap: 30000000000
-    relayer:
-      profitable_relay_timeout: <profitability_relay_timeout> # e.g. "5m"
-      relay_cost_cap_uusdc: <relay_cost_cap_uusdc> # e.g. "1000000" uusdc
->>>>>>> 1fc46e05
