--- conflicted
+++ resolved
@@ -10,10 +10,7 @@
 
 	"github.com/skip-mev/go-fast-solver/gasmonitor"
 
-<<<<<<< HEAD
 	"github.com/skip-mev/go-fast-solver/shared/oracle"
-=======
->>>>>>> 8c82391a
 	"github.com/skip-mev/go-fast-solver/shared/txexecutor/cosmos"
 	"github.com/skip-mev/go-fast-solver/shared/txexecutor/evm"
 
@@ -149,7 +146,7 @@
 	})
 
 	eg.Go(func() error {
-		r, err := fundrebalancer.NewFundRebalancer(ctx, keyStore, skipgo, evmManager, db.New(dbConn), evmTxPriceOracle, evmTxExecutor)
+		r, err := fundrebalancer.NewFundRebalancer(ctx, keyStore, skipgo, evmManager, db.New(dbConn), txPriceOracle, evmTxExecutor)
 		if err != nil {
 			return fmt.Errorf("creating fund rebalancer: %w", err)
 		}
