--- conflicted
+++ resolved
@@ -59,11 +59,8 @@
 type OrderSettler struct {
 	db            Database
 	clientManager *clientmanager.ClientManager
-<<<<<<< HEAD
 	relayer       Relayer
-=======
 	ordersSeen    map[string]bool
->>>>>>> ecb4af7a
 }
 
 func NewOrderSettler(
@@ -75,11 +72,8 @@
 	return &OrderSettler{
 		db:            db,
 		clientManager: clientManager,
-<<<<<<< HEAD
 		relayer:       relayer,
-=======
 		ordersSeen:    make(map[string]bool),
->>>>>>> ecb4af7a
 	}, nil
 }
 
