package ordersettler

import (
	"context"
	"database/sql"
	"errors"
	"fmt"
	"math/big"
	"strconv"
<<<<<<< HEAD
	"sync"
=======
	"strings"
>>>>>>> a61ae56f
	"time"

	dbtypes "github.com/skip-mev/go-fast-solver/db"
	"github.com/skip-mev/go-fast-solver/hyperlane"
	"github.com/skip-mev/go-fast-solver/ordersettler/types"
	"github.com/skip-mev/go-fast-solver/shared/contracts/fast_transfer_gateway"
	"github.com/skip-mev/go-fast-solver/shared/metrics"
	"golang.org/x/sync/errgroup"

	"github.com/skip-mev/go-fast-solver/shared/clientmanager"

	"github.com/skip-mev/go-fast-solver/db/gen/db"
	"github.com/skip-mev/go-fast-solver/shared/config"
	"github.com/skip-mev/go-fast-solver/shared/lmt"
	"go.uber.org/zap"
)

type Config struct {
	Delay time.Duration
}

var params = Config{
	Delay: 20 * time.Second,
}

type Database interface {
	GetAllOrderSettlementsWithSettlementStatus(ctx context.Context, settlementStatus string) ([]db.OrderSettlement, error)

	SetSettlementStatus(ctx context.Context, arg db.SetSettlementStatusParams) (db.OrderSettlement, error)

	SetInitiateSettlementTx(ctx context.Context, arg db.SetInitiateSettlementTxParams) (db.OrderSettlement, error)
	SetCompleteSettlementTx(ctx context.Context, arg db.SetCompleteSettlementTxParams) (db.OrderSettlement, error)

	InsertSubmittedTx(ctx context.Context, arg db.InsertSubmittedTxParams) (db.SubmittedTx, error)

	InsertOrderSettlement(ctx context.Context, arg db.InsertOrderSettlementParams) (db.OrderSettlement, error)
	SetOrderStatus(ctx context.Context, arg db.SetOrderStatusParams) (db.Order, error)

	InTx(ctx context.Context, fn func(ctx context.Context, q db.Querier) error, opts *sql.TxOptions) error
}

type Relayer interface {
	SubmitTxToRelay(ctx context.Context, txHash string, sourceChainID string, opts hyperlane.RelayOpts) error
}

type OrderSettler struct {
	db            Database
	clientManager *clientmanager.ClientManager
	relayer       Relayer
}

func NewOrderSettler(ctx context.Context, db Database, clientManager *clientmanager.ClientManager, relayer Relayer) (*OrderSettler, error) {
	return &OrderSettler{
		db:            db,
		clientManager: clientManager,
		relayer:       relayer,
	}, nil
}

// Run looks for any newly fulfilled orders and initiates solver funds settlement flow
func (r *OrderSettler) Run(ctx context.Context) {
	for {
		select {
		case <-ctx.Done():
			return
		case <-time.After(params.Delay):
		}

		if err := r.findNewSettlements(ctx); err != nil {
			lmt.Logger(ctx).Error("error finding new settlements", zap.Error(err))
			continue
		}

		if err := r.settleOrders(ctx); err != nil {
			lmt.Logger(ctx).Error("error settling orders", zap.Error(err))
		}

		if err := r.verifyOrderSettlements(ctx); err != nil {
			lmt.Logger(ctx).Error("error verifying settlements", zap.Error(err))
		}
	}
}

// TODO: feels like this is doing too much
// findNewSettlements queries hyperlane for any fulfilled orders found and creates an order settlement job in the db
func (r *OrderSettler) findNewSettlements(ctx context.Context) error {
	var chains []config.ChainConfig
	cosmosChains, err := config.GetConfigReader(ctx).GetAllChainConfigsOfType(config.ChainType_COSMOS)
	if err != nil {
		return fmt.Errorf("error getting Cosmos chains: %w", err)
	}
	for _, chain := range cosmosChains {
		if chain.FastTransferContractAddress != "" {
			chains = append(chains, chain)
		}
	}

	for _, chain := range chains {
		bridgeClient, err := r.clientManager.GetClient(ctx, chain.ChainID)
		if err != nil {
			return fmt.Errorf("failed to get client: %w", err)
		}

		fills, err := bridgeClient.OrderFillsByFiller(ctx, chain.FastTransferContractAddress, chain.SolverAddress)
		if err != nil {
			return fmt.Errorf("getting order fills: %w", err)
		}
		if len(fills) == 0 {
			// solver has not made any fills on this chain, ignore
			continue
		}

		for _, fill := range fills {
			sourceChainID, err := config.GetConfigReader(ctx).GetChainIDByHyperlaneDomain(strconv.Itoa(int(fill.SourceDomain)))
			if err != nil {
				return fmt.Errorf("getting source chainID: %w", err)
			}
			sourceGatewayAddress, err := config.GetConfigReader(ctx).GetGatewayContractAddress(sourceChainID)
			if err != nil {
				return fmt.Errorf("getting source gateway address: %w", err)
			}
			sourceBridgeClient, err := r.clientManager.GetClient(ctx, sourceChainID)
			if err != nil {
				return fmt.Errorf("getting client for chainID %s: %w", sourceChainID, err)
			}

			height, err := sourceBridgeClient.BlockHeight(ctx)
			if err != nil {
				return fmt.Errorf("fetching current block height on chain %s: %w", sourceChainID, err)
			}

			// ensure order exists on source chain
			exists, amount, err := sourceBridgeClient.OrderExists(ctx, sourceGatewayAddress, fill.OrderID, big.NewInt(int64(height)))
			if err != nil {
				return fmt.Errorf("checking if order %s exists on chainID %s: %w", fill.OrderID, sourceChainID, err)
			}
			if !exists {
				continue
			}

			// ensure order is not already filled (an order is only marked as
			// filled on the source chain once it is settled)
			status, err := sourceBridgeClient.OrderStatus(ctx, sourceGatewayAddress, fill.OrderID)
			if err != nil {
				return fmt.Errorf("getting order %s status on chainID %s: %w", fill.OrderID, sourceChainID, err)
			}
			if status != fast_transfer_gateway.OrderStatusUnfilled {
				continue
			}

			_, err = r.db.InsertOrderSettlement(ctx, db.InsertOrderSettlementParams{
				SourceChainID:                     sourceChainID,
				DestinationChainID:                chain.ChainID,
				SourceChainGatewayContractAddress: sourceGatewayAddress,
				OrderID:                           fill.OrderID,
				SettlementStatus:                  dbtypes.SettlementStatusPending,
				Amount:                            amount.String(),
			})
			if err != nil && !errors.Is(err, sql.ErrNoRows) {
				return fmt.Errorf("failed to insert settlement: %w", err)
			}
		}
	}
	return nil
}

// settleOrders gets pending settlements out of the db and initiates a
// settlement on the settlements destination chain gateway contract, updating
// the settlements status in the db.
func (r *OrderSettler) settleOrders(ctx context.Context) error {
	batches, err := r.PendingSettlementBatches(ctx)
	if err != nil {
		return fmt.Errorf("getting orders to settle: %w", err)
	}

	var toSettle []types.SettlementBatch
	for _, batch := range batches {
		shouldSettle, err := r.ShouldInitiateSettlement(ctx, batch)
		if err != nil {
			return fmt.Errorf("checking if order settlement should be initiated for batch from source chain %s to destination chain %s: %w", batch.SourceChainID(), batch.DestinationChainID(), err)
		}
		if !shouldSettle {
			lmt.Logger(ctx).Debug(
				"settlement batch is not ready for settlement yet",
				zap.String("sourceChainID", batch.SourceChainID()),
				zap.String("destinationChainID", batch.DestinationChainID()),
			)
			continue
		}
		toSettle = append(toSettle, batch)
	}

	if len(toSettle) == 0 {
		lmt.Logger(ctx).Debug("no settlement batches ready to be settled yet")
		return nil
	}

	lmt.Logger(ctx).Info("initiating order settlements", zap.Stringers("batches", toSettle))

	hashes, err := r.SettleBatches(ctx, toSettle)
	if err != nil {
		return fmt.Errorf("initiating order settlements: %w", err)
	}

	lmt.Logger(ctx).Info("order settlements initiated on chain", zap.Any("hashes", hashes))

	return nil
}

// relaySettlements submits tx hashes for settlements to be relayed from the
// settlements initiation chain (the orders destination chain), to the payout
// chain (the orders source chain).
func (r *OrderSettler) relaySettlements(
	ctx context.Context,
	txHashes []string,
	batches []types.SettlementBatch,
	submitter hyperlane.RelaySubmitter,
) error {
	for i, txHash := range txHashes {
		// the orders destination chain is where the settlement is initiated
		settlementInitiationChainID := batches[i].DestinationChainID()

		// the orders source chain is where the settlement is paid out to the solver
		settlementPayoutChainID := batches[i].SourceChainID()

		totalValue, err := batches[i].TotalValue()
		if err != nil {
			return fmt.Errorf("getting total value for batch %s: %w", batches[i].String(), err)
		}

		settlementPayoutChainConfig, err := config.GetConfigReader(ctx).GetChainConfig(settlementPayoutChainID)
		if err != nil {
			return fmt.Errorf("getting chain config for settlement payout chain %s: %w", settlementPayoutChainID, err)
		}

		var opts hyperlane.RelayOpts
		if settlementPayoutChainConfig.Relayer.MaxGasPricePct != nil {
			opts = hyperlane.RelayOpts{
				Profitability: &hyperlane.Profitability{
					MaxGasPricePct:  *settlementPayoutChainConfig.Relayer.MaxGasPricePct,
					TotalRelayValue: totalValue,
				},
				Submitter: submitter,
				Delay:     time.Duration(5 * time.Second),
			}
		}
		if err = r.relayer.SubmitTxToRelay(ctx, txHash, settlementInitiationChainID, opts); err != nil {
			return fmt.Errorf(
				"submitting settlement tx hash %s to be relayed from chain %s to chain %s: %w",
				txHash, settlementInitiationChainID, settlementPayoutChainID, err,
			)
		}
	}

	return nil
}

// verifyOrderSettlements checks on all instated settlements and updates their
// status in the db with their on chain tx results.
func (r *OrderSettler) verifyOrderSettlements(ctx context.Context) error {
	pendingSettlements, err := r.db.GetAllOrderSettlementsWithSettlementStatus(ctx, dbtypes.SettlementStatusPending)
	if err != nil {
		return fmt.Errorf("getting pending settlements: %w", err)
	}
	initatedSettlements, err := r.InitiatedSettlements(ctx)
	if err != nil {
		return fmt.Errorf("getting initiated settlements: %w", err)
	}

	for _, settlement := range append(pendingSettlements, initatedSettlements...) {
		if !settlement.InitiateSettlementTx.Valid {
			continue
		}

		if err = r.verifyOrderSettlement(ctx, settlement); err != nil {
			lmt.Logger(ctx).Warn(
				"failed to verify order settlement, will retry verification on next interval",
				zap.Error(err),
				zap.String("orderID", settlement.OrderID),
				zap.String("sourceChainID", settlement.SourceChainID),
			)
			continue
		}

		lmt.Logger(ctx).Info(
			"successfully verified order settlement",
			zap.String("orderID", settlement.OrderID),
			zap.String("sourceChainID", settlement.SourceChainID),
		)
	}

	return nil
}

// PendingSettlementBatches settlement batches for all orders that are
// currently pending settlement in the db.
func (r *OrderSettler) PendingSettlementBatches(ctx context.Context) ([]types.SettlementBatch, error) {
	pendingSettlements, err := r.db.GetAllOrderSettlementsWithSettlementStatus(ctx, dbtypes.SettlementStatusPending)
	if err != nil {
		return nil, fmt.Errorf("getting orders pending settlement: %w", err)
	}
	var uniniatedSettlements []db.OrderSettlement
	for _, settlement := range pendingSettlements {
		if !settlement.InitiateSettlementTx.Valid {
			uniniatedSettlements = append(uniniatedSettlements, settlement)
		}
	}
	return types.IntoSettlementBatches(uniniatedSettlements)
}

func (r *OrderSettler) InitiatedSettlements(ctx context.Context) ([]db.OrderSettlement, error) {
	iniatedSettlements, err := r.db.GetAllOrderSettlementsWithSettlementStatus(ctx, dbtypes.SettlementStatusSettlementInitiated)
	if err != nil {
		return nil, fmt.Errorf("getting orders that have initiated settlement: %w", err)
	}
	return iniatedSettlements, nil
}

// ShouldInitiateSettlement returns true if a settlement should be initiated
// for a batch based on the uusdc settle up threshold set in the order settler
// config.
func (r *OrderSettler) ShouldInitiateSettlement(ctx context.Context, batch types.SettlementBatch) (bool, error) {
	value, err := batch.TotalValue()
	if err != nil {
		return false, fmt.Errorf("getting settlement batch total value: %w", err)
	}

	sourceChainConfig, err := config.GetConfigReader(ctx).GetChainConfig(batch.SourceChainID())
	if err != nil {
		return false, fmt.Errorf("getting source chain config for chainID %s: %w", batch.SourceChainID(), err)
	}
	settlementThreshold, ok := new(big.Int).SetString(sourceChainConfig.BatchUUSDCSettleUpThreshold, 10)
	if !ok {
		return false, fmt.Errorf(
			"could not convert batch uusdc settle up threshold %s for chainID %s to *big.Int: %w",
			sourceChainConfig.BatchUUSDCSettleUpThreshold,
			batch.SourceChainID(),
			err,
		)
	}

	return value.Cmp(settlementThreshold) >= 0, nil
}

// SettleBatches tries to settle a list settlement batches and update the
// individual settlements status's, returning the tx hash for each initiated
// settlement, in the same order as batches.
func (r *OrderSettler) SettleBatches(ctx context.Context, batches []types.SettlementBatch) ([]string, error) {
	g, gCtx := errgroup.WithContext(ctx)
	hashes := make([]string, len(batches))
	hashesLock := new(sync.Mutex)

	for i, batch := range batches {
		i := i
		batch := batch
		g.Go(func() error {
			hash, err := r.SettleBatch(gCtx, batch)
			if err != nil {
				return fmt.Errorf("settling batch from source chain %s to destination chain %s: %w", batch.SourceChainID(), batch.DestinationChainID(), err)
			}

			hashesLock.Lock()
			defer hashesLock.Unlock()
			hashes[i] = hash

			return nil
		})
	}

	if err := g.Wait(); err != nil {
		return nil, err
	}

	return hashes, nil
}

// SettleBatch initiates a settlement on chain for a SettlementBatch.
func (r *OrderSettler) SettleBatch(ctx context.Context, batch types.SettlementBatch) (string, error) {
	destinationBridgeClient, err := r.clientManager.GetClient(ctx, batch.DestinationChainID())
	if err != nil {
		return "", fmt.Errorf("getting destination bridge client: %w", err)
	}
	txHash, rawTx, err := destinationBridgeClient.InitiateBatchSettlement(ctx, batch)
	if err != nil {
		return "", fmt.Errorf("initiating batch settlement on chain %s: %w", batch.DestinationChainID(), err)
	}
	if rawTx == "" {
		lmt.Logger(ctx).Error(
			"batch settlement rawTx is empty",
			zap.String("batchDestinationChainId", batch.DestinationChainID()),
			zap.Any("batchOrderIDs", batch.OrderIDs()),
		)
		return "", fmt.Errorf("empty batch settlement transaction")
	}

	if err = recordBatchSettlementSubmittedMetric(ctx, batch); err != nil {
		return "", fmt.Errorf("recording batch settlement submitted metrics: %w", err)
	}

	err = r.db.InTx(ctx, func(ctx context.Context, q db.Querier) error {
		// First update all settlements with the initiate settlement tx
		for _, settlement := range batch {
			settlementTx := db.SetInitiateSettlementTxParams{
				SourceChainID:                     settlement.SourceChainID,
				OrderID:                           settlement.OrderID,
				SourceChainGatewayContractAddress: settlement.SourceChainGatewayContractAddress,
				InitiateSettlementTx:              sql.NullString{String: txHash, Valid: true},
			}
			if _, err = q.SetInitiateSettlementTx(ctx, settlementTx); err != nil {
				return fmt.Errorf("setting initiate settlement tx for settlement from source chain %s with order id %s: %w", settlement.SourceChainID, settlement.OrderID, err)
			}
		}
		// we do not insert a submitted tx for each settlement, since many
		// settlements are settled by a single tx (batch settlements)

		// technically this can link back to many order settlement ids,
		// since many settlements are being settled by a single tx.
		// However, we are just choosing the first one here.
		submittedTx := db.InsertSubmittedTxParams{
			OrderSettlementID: sql.NullInt64{Int64: batch[0].ID, Valid: true},
			ChainID:           batch.DestinationChainID(),
			TxHash:            txHash,
			RawTx:             rawTx,
			TxType:            dbtypes.TxTypeSettlement,
			TxStatus:          dbtypes.TxStatusPending,
		}
		if _, err = q.InsertSubmittedTx(ctx, submittedTx); err != nil {
			return fmt.Errorf("inserting raw tx for settlement with hash %s: %w", txHash, err)
		}

		// submitting the settlements to be relayed needs to be included in
		// this db tx, or else we may run into the situation where txs have been
		// submitted on chain, but they have not been submitted to be relayed
		// yet
		if err := r.relaySettlements(ctx, []string{txHash}, []types.SettlementBatch{batch}, q); err != nil {
			return fmt.Errorf("relaying settlements: %w", err)
		}

		lmt.Logger(ctx).Info("submitted order settlements to be relayed")
		return nil
	}, nil)
	if err != nil {
		return "", fmt.Errorf("recording batch settlement result: %w", err)
	}

	return txHash, nil
}

// recordBatchSettlementSubmittedMetric records a transaction submitted metric for a
// batch settlement
func recordBatchSettlementSubmittedMetric(ctx context.Context, batch types.SettlementBatch) error {
	sourceChainConfig, err := batch.SourceChainConfig(ctx)
	if err != nil {
		return fmt.Errorf("getting source chain config for batch: %w", err)
	}
	destinationChainConfig, err := batch.DestinationChainConfig(ctx)
	if err != nil {
		return fmt.Errorf("getting destination chain config for batch: %w", err)
	}

	metrics.FromContext(ctx).AddTransactionSubmitted(
		err == nil,
		batch.SourceChainID(),
		batch.DestinationChainID(),
		sourceChainConfig.ChainName,
		destinationChainConfig.ChainName,
		string(sourceChainConfig.Environment),
	)

	return nil
}

// verifyOrderSettlement checks if an order settlement tx is complete on chain
// and updates the order settlement status in the db accordingly.
func (r *OrderSettler) verifyOrderSettlement(ctx context.Context, settlement db.OrderSettlement) error {
	sourceBridgeClient, err := r.clientManager.GetClient(ctx, settlement.SourceChainID)
	if err != nil {
		return fmt.Errorf("failed to get client: %w", err)
	}
	destinationBridgeClient, err := r.clientManager.GetClient(ctx, settlement.DestinationChainID)
	if err != nil {
		return fmt.Errorf("failed to get client: %w", err)
	}
	if !settlement.InitiateSettlementTx.Valid {
		return errors.New("message received txHash is null")
	}

	if settlement.SettlementStatus == dbtypes.SettlementStatusPending {
		gasCost, failure, err := destinationBridgeClient.GetTxResult(ctx, settlement.InitiateSettlementTx.String)
		if err != nil {
			// Check if the error is due to tx not found
			if strings.Contains(err.Error(), "tx") && strings.Contains(err.Error(), "not found") && strings.Contains(err.Error(), settlement.InitiateSettlementTx.String) {
				// Transaction not yet indexed, we'll check again later
				return fmt.Errorf("transaction not yet indexed. will retry fetching next interval")
			}
			return fmt.Errorf("failed to fetch message received event: %w", err)
		} else if failure != nil {
			lmt.Logger(ctx).Error("tx failed", zap.String("failure", failure.String()))
			if _, err := r.db.SetSettlementStatus(ctx, db.SetSettlementStatusParams{
				SourceChainID:                     settlement.SourceChainID,
				OrderID:                           settlement.OrderID,
				SourceChainGatewayContractAddress: settlement.SourceChainGatewayContractAddress,
				SettlementStatus:                  dbtypes.SettlementStatusFailed,
				SettlementStatusMessage:           sql.NullString{String: failure.String(), Valid: true},
			}); err != nil {
				return fmt.Errorf("failed to set relay status to failed: %w", err)
			}
			if gasCost == nil {
				return fmt.Errorf("gas cost is nil")
			}
			return fmt.Errorf("failed to fetch message received event: %s", failure.String())
		}

		if _, err := r.db.SetSettlementStatus(ctx, db.SetSettlementStatusParams{
			SourceChainID:                     settlement.SourceChainID,
			OrderID:                           settlement.OrderID,
			SourceChainGatewayContractAddress: settlement.SourceChainGatewayContractAddress,
			SettlementStatus:                  dbtypes.SettlementStatusSettlementInitiated,
		}); err != nil {
			return fmt.Errorf("failed to set relay status to complete: %w", err)
		}
	}

	if settlementIsComplete, err := sourceBridgeClient.IsSettlementComplete(ctx, settlement.SourceChainGatewayContractAddress, settlement.OrderID); err != nil {
		return fmt.Errorf("failed to check if settlement is complete: %w", err)
	} else if settlementIsComplete {
		if _, err := r.db.SetSettlementStatus(ctx, db.SetSettlementStatusParams{
			SourceChainID:                     settlement.SourceChainID,
			OrderID:                           settlement.OrderID,
			SourceChainGatewayContractAddress: settlement.SourceChainGatewayContractAddress,
			SettlementStatus:                  dbtypes.SettlementStatusComplete,
		}); err != nil {
			return fmt.Errorf("failed to set relay status to complete: %w", err)
		}
		return nil
	}

	return fmt.Errorf("settlement is not complete")
}<|MERGE_RESOLUTION|>--- conflicted
+++ resolved
@@ -7,11 +7,8 @@
 	"fmt"
 	"math/big"
 	"strconv"
-<<<<<<< HEAD
+	"strings"
 	"sync"
-=======
-	"strings"
->>>>>>> a61ae56f
 	"time"
 
 	dbtypes "github.com/skip-mev/go-fast-solver/db"
