package hyperlane

import (
	"context"
	"database/sql"
	"errors"
	"fmt"
<<<<<<< HEAD
	"math/big"
=======
	"strings"
>>>>>>> a61ae56f
	"time"

	dbtypes "github.com/skip-mev/go-fast-solver/db"
	"github.com/skip-mev/go-fast-solver/db/gen/db"
	"github.com/skip-mev/go-fast-solver/shared/config"
	"github.com/skip-mev/go-fast-solver/shared/lmt"
	"go.uber.org/zap"
)

const (
	relayInterval = 10 * time.Second
)

type Database interface {
	RelaySubmitter
	GetAllOrderSettlementsWithSettlementStatus(ctx context.Context, settlementStatus string) ([]db.OrderSettlement, error)
	SetMessageStatus(ctx context.Context, arg db.SetMessageStatusParams) (db.HyperlaneTransfer, error)
	GetSubmittedTxsByHyperlaneTransferId(ctx context.Context, hyperlaneTransferID sql.NullInt64) ([]db.SubmittedTx, error)
	GetAllHyperlaneTransfersWithTransferStatus(ctx context.Context, transferStatus string) ([]db.HyperlaneTransfer, error)
	InsertSubmittedTx(ctx context.Context, arg db.InsertSubmittedTxParams) (db.SubmittedTx, error)
	GetSubmittedTxsByOrderStatusAndType(ctx context.Context, arg db.GetSubmittedTxsByOrderStatusAndTypeParams) ([]db.SubmittedTx, error)
	GetAllOrdersWithOrderStatus(ctx context.Context, orderStatus string) ([]db.Order, error)
}

type RelaySubmitter interface {
	InsertHyperlaneTransfer(ctx context.Context, arg db.InsertHyperlaneTransferParams) (db.HyperlaneTransfer, error)
}

type RelayerRunner struct {
	db           Database
	hyperlane    Client
	relayHandler Relayer
}

func NewRelayerRunner(db Database, hyperlaneClient Client, relayer Relayer) *RelayerRunner {
	return &RelayerRunner{
		db:           db,
		hyperlane:    hyperlaneClient,
		relayHandler: relayer,
	}
}

func (r *RelayerRunner) Run(ctx context.Context) error {
	ticker := time.NewTicker(relayInterval)
	for {
		select {
		case <-ctx.Done():
			return nil
		case <-ticker.C:
			// grab all pending hyperlane transfers from the db
			transfers, err := r.db.GetAllHyperlaneTransfersWithTransferStatus(ctx, dbtypes.TransferStatusPending)
			if err != nil {
				return fmt.Errorf("getting pending hyperlane transfers: %w", err)
			}

			for _, transfer := range transfers {
				shouldRelay, err := r.checkHyperlaneTransferStatus(ctx, transfer)
				if err != nil {
					lmt.Logger(ctx).Error(
						"error checking hyperlane transfer status",
						zap.Error(err),
						zap.String("sourceChainID", transfer.SourceChainID),
						zap.String("txHash", transfer.MessageSentTx),
					)
					continue
				}
				if !shouldRelay {
					continue
				}

				destinationTxHash, destinationChainID, err := r.relayTransfer(ctx, transfer)
				if err != nil {
<<<<<<< HEAD
					switch {
					case errors.Is(err, ErrRelayNotProfitable):
						lmt.Logger(ctx).Warn(
							"not currently profitable to relay transfer, waiting to relay until better conditions",
							zap.String("sourceChainID", transfer.SourceChainID),
							zap.String("txHash", transfer.MessageSentTx),
						)
					default:
						lmt.Logger(ctx).Error(
							"error relaying pending hyperlane transfer",
							zap.Error(err),
							zap.String("sourceChainID", transfer.SourceChainID),
							zap.String("txHash", transfer.MessageSentTx),
						)
					}
=======
					// Unrecoverable error
					if strings.Contains(err.Error(), "execution reverted") {
						lmt.Logger(ctx).Warn(
							"abandoning hyperlane transfer",
							zap.Int64("transferId", transfer.ID),
							zap.String("txHash", transfer.MessageSentTx),
							zap.Error(err),
						)

						if _, err := r.db.SetMessageStatus(ctx, db.SetMessageStatusParams{
							TransferStatus:        dbtypes.TransferStatusAbandoned,
							SourceChainID:         transfer.SourceChainID,
							DestinationChainID:    transfer.DestinationChainID,
							MessageID:             transfer.MessageID,
							TransferStatusMessage: sql.NullString{String: err.Error(), Valid: true},
						}); err != nil {
							lmt.Logger(ctx).Error(
								"error updating invalid transfer status",
								zap.Int64("transferId", transfer.ID),
								zap.String("txHash", transfer.MessageSentTx),
								zap.Error(err),
							)
						}
						continue
					}

					// warning already logged in relayer
					if errors.Is(err, ErrNotEnoughSignaturesFound) {
						continue
					}

					lmt.Logger(ctx).Error(
						"error relaying pending hyperlane transfer",
						zap.Error(err),
						zap.String("sourceChainID", transfer.SourceChainID),
						zap.String("txHash", transfer.MessageSentTx),
					)
>>>>>>> a61ae56f
					continue
				}

				if _, err := r.db.InsertSubmittedTx(ctx, db.InsertSubmittedTxParams{
					HyperlaneTransferID: sql.NullInt64{Int64: transfer.ID, Valid: true},
					ChainID:             destinationChainID,
					TxHash:              destinationTxHash,
					RawTx:               "",
					TxType:              dbtypes.TxTypeHyperlaneMessageDelivery,
					TxStatus:            dbtypes.TxStatusPending,
				}); err != nil {
					lmt.Logger(ctx).Error(
						"error inserting submitted tx for hyperlane transfer",
						zap.Error(err),
						zap.String("sourceChainID", transfer.SourceChainID),
						zap.String("txHash", transfer.MessageSentTx),
					)
				}
			}
		}
	}
}

// relayTransfer constructs relay options and calls the relayer to relay
// preform a hyperlane relay on a dispatch message. Returning the destination
// chain tx hash and the destination chain id.
func (r *RelayerRunner) relayTransfer(ctx context.Context, transfer db.HyperlaneTransfer) (string, string, error) {
	var opts RelayOpts
	if transfer.MaxGasPricePct.Valid && transfer.TransferValue.Valid {
		totalRelayValue, ok := new(big.Int).SetString(transfer.TransferValue.String, 10)
		if !ok {
			return "", "", fmt.Errorf("could not convert relay transfer value %s to *big.Int", transfer.TransferValue.String)
		}
		opts.Profitability = &Profitability{
			MaxGasPricePct:  uint8(transfer.MaxGasPricePct.Int64),
			TotalRelayValue: totalRelayValue,
		}
	}

	destinationTxHash, destinationChainID, err := r.relayHandler.Relay(ctx, transfer.SourceChainID, transfer.MessageSentTx, opts)
	if err != nil {
		return "", "", fmt.Errorf("relaying pending hyperlane transfer with tx hash %s from chainID %s: %w", transfer.MessageSentTx, transfer.SourceChainID, err)
	}

	return destinationTxHash, destinationChainID, err
}

// checkHyperlaneTransferStatus checks if a hyperlane transfer should be
// relayed or not
func (r *RelayerRunner) checkHyperlaneTransferStatus(ctx context.Context, transfer db.HyperlaneTransfer) (shouldRelay bool, err error) {
	destinationChainConfig, err := config.GetConfigReader(ctx).GetChainConfig(transfer.DestinationChainID)
	if err != nil {
		return false, fmt.Errorf("getting destination chain config for chainID %s: %w", transfer.DestinationChainID, err)
	}
	delivered, err := r.hyperlane.HasBeenDelivered(ctx, destinationChainConfig.HyperlaneDomain, transfer.MessageID)
	if err != nil {
		return false, fmt.Errorf("checking if message with id %s has been delivered: %w", transfer.MessageID, err)
	}
	if delivered {
		if _, err := r.db.SetMessageStatus(ctx, db.SetMessageStatusParams{
			TransferStatus:     dbtypes.TransferStatusSuccess,
			SourceChainID:      transfer.SourceChainID,
			DestinationChainID: transfer.DestinationChainID,
			MessageID:          transfer.MessageID,
		}); err != nil {
			return false, fmt.Errorf("setting message status to success: %w", err)
		}
		lmt.Logger(ctx).Info(
			"message has already been delivered",
			zap.String("sourceChainID", transfer.SourceChainID),
			zap.String("destinationChainID", transfer.DestinationChainID),
			zap.String("messageID", transfer.MessageID),
		)
		return false, nil
	}

	txs, err := r.db.GetSubmittedTxsByHyperlaneTransferId(ctx, sql.NullInt64{Int64: transfer.ID, Valid: true})
	if err != nil {
		return false, fmt.Errorf("getting submitted txs by hyperlane transfer id %d: %w", transfer.ID, err)
	}
	if len(txs) > 0 {
		// for now we will not attempt to submit the hyperlane message more than once.
		// this is to avoid the gas cost of repeatedly landing a failed hyperlane delivery tx.
		// in the future we may add more sophistication around retries
		lmt.Logger(ctx).Info(
			"delivery attempt already made for message",
			zap.String("sourceChainID", transfer.SourceChainID),
			zap.String("destinationChainID", transfer.DestinationChainID),
			zap.String("messageID", transfer.MessageID),
			zap.String("deliveryAttemptTxHash", txs[0].TxHash),
		)
		return false, nil
	}

	return true, nil
}

// RelayOpts provides users options for how the relayer should behave when
// relaying a tx.
type RelayOpts struct {
	// Profitability provides relaying options regarding how profitable it is to
	// relay a tx. Typically this would be used when the relayer is relaying a tx
	// bound for itself, and it should only relay that tx under profitable
	// conditions (i.e. not pay too much for gas, relative to the value that it is
	// relaying).
	Profitability *Profitability

	// Submitter allows for users to customize the back end for how this relay
	// submission is recorded. Typically this is used to allow users to have
	// the relay submission run in a transaction, since submitting tx to be
	// relayed often times must be atomic with some other actions.
	Submitter RelaySubmitter

	// Delay is how long the submitter should wait before checking on chain for
	// the tx hash.
	Delay time.Duration
}

type Profitability struct {
	// MaxGasPricePct is the max percentage of the total value of the relayed
	// tx that the relayer is willing to pay in gas fees.
	MaxGasPricePct uint8

	// TotalRelayValue is the total value of the relayed tx, denominated in uusdc.
	TotalRelayValue *big.Int
}

func (opts RelayOpts) validate() error {
	if opts.Profitability == nil {
		return nil
	}
	if opts.Profitability.TotalRelayValue == nil {
		return fmt.Errorf("invalid relay options: total relay value undefined")
	}
	if opts.Profitability.MaxGasPricePct <= 0 {
		return fmt.Errorf("invalid relay options: max gas price pct must be > 0")
	}
	if opts.Profitability.MaxGasPricePct > 100 {
		return fmt.Errorf("invalid relay options: max gas price pct must be <= 100")
	}
	return nil
}

// SubmitTxToRelay submits a transaction hash on a source chain to be relayed.
// This transaction must contain a dispatch message/event that can be relayed
// by hyperlane. This tx will not be immediately relayed but will be placed in
// a queue to be eventually relayed.
func (r *RelayerRunner) SubmitTxToRelay(ctx context.Context, txHash string, sourceChainID string, opts RelayOpts) error {
	if err := opts.validate(); err != nil {
		return fmt.Errorf("validating relay opts: %w", err)
	}

	sourceChainConfig, err := config.GetConfigReader(ctx).GetChainConfig(sourceChainID)
	if err != nil {
		return fmt.Errorf("getting source chain config for chainID %s: %w", sourceChainID, err)
	}

	time.Sleep(opts.Delay)

	dispatch, _, err := r.hyperlane.GetHyperlaneDispatch(ctx, sourceChainConfig.HyperlaneDomain, sourceChainID, txHash)
	if err != nil {
		return fmt.Errorf("parsing tx results: %w", err)
	}

	destinationChainID, err := config.GetConfigReader(ctx).GetChainIDByHyperlaneDomain(dispatch.DestinationDomain)
	if err != nil {
		return fmt.Errorf("getting destination chainID by hyperlane domain %s: %w", dispatch.DestinationDomain, err)
	}

	var submitter RelaySubmitter = r.db
	if opts.Submitter != nil {
		submitter = opts.Submitter
	}

	insert := db.InsertHyperlaneTransferParams{
		SourceChainID:      sourceChainID,
		DestinationChainID: destinationChainID,
		MessageID:          dispatch.MessageID,
		MessageSentTx:      txHash,
		TransferStatus:     dbtypes.TransferStatusPending,
	}
	if opts.Profitability != nil {
		insert.MaxGasPricePct = sql.NullInt64{Int64: int64(opts.Profitability.MaxGasPricePct), Valid: true}
		insert.TransferValue = sql.NullString{String: opts.Profitability.TotalRelayValue.String(), Valid: true}
	}
	if _, err := submitter.InsertHyperlaneTransfer(ctx, insert); err != nil && !errors.Is(err, sql.ErrNoRows) {
		return fmt.Errorf("inserting hyperlane transfer: %w", err)
	}

	return nil
}<|MERGE_RESOLUTION|>--- conflicted
+++ resolved
@@ -5,11 +5,8 @@
 	"database/sql"
 	"errors"
 	"fmt"
-<<<<<<< HEAD
 	"math/big"
-=======
 	"strings"
->>>>>>> a61ae56f
 	"time"
 
 	dbtypes "github.com/skip-mev/go-fast-solver/db"
@@ -82,7 +79,6 @@
 
 				destinationTxHash, destinationChainID, err := r.relayTransfer(ctx, transfer)
 				if err != nil {
-<<<<<<< HEAD
 					switch {
 					case errors.Is(err, ErrRelayNotProfitable):
 						lmt.Logger(ctx).Warn(
@@ -90,17 +86,11 @@
 							zap.String("sourceChainID", transfer.SourceChainID),
 							zap.String("txHash", transfer.MessageSentTx),
 						)
-					default:
-						lmt.Logger(ctx).Error(
-							"error relaying pending hyperlane transfer",
-							zap.Error(err),
-							zap.String("sourceChainID", transfer.SourceChainID),
-							zap.String("txHash", transfer.MessageSentTx),
-						)
-					}
-=======
-					// Unrecoverable error
-					if strings.Contains(err.Error(), "execution reverted") {
+					case errors.Is(err, ErrNotEnoughSignaturesFound):
+						// warning already logged in relayer
+						continue
+					case strings.Contains(err.Error(), "execution reverted"):
+						// Unrecoverable error
 						lmt.Logger(ctx).Warn(
 							"abandoning hyperlane transfer",
 							zap.Int64("transferId", transfer.ID),
@@ -123,21 +113,14 @@
 							)
 						}
 						continue
+					default:
+						lmt.Logger(ctx).Error(
+							"error relaying pending hyperlane transfer",
+							zap.Error(err),
+							zap.String("sourceChainID", transfer.SourceChainID),
+							zap.String("txHash", transfer.MessageSentTx),
+						)
 					}
-
-					// warning already logged in relayer
-					if errors.Is(err, ErrNotEnoughSignaturesFound) {
-						continue
-					}
-
-					lmt.Logger(ctx).Error(
-						"error relaying pending hyperlane transfer",
-						zap.Error(err),
-						zap.String("sourceChainID", transfer.SourceChainID),
-						zap.String("txHash", transfer.MessageSentTx),
-					)
->>>>>>> a61ae56f
-					continue
 				}
 
 				if _, err := r.db.InsertSubmittedTx(ctx, db.InsertSubmittedTxParams{
