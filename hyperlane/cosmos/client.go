package cosmos

import (
	"context"
	"crypto/tls"
	"fmt"
<<<<<<< HEAD
	"math/big"
=======
>>>>>>> a61ae56f

	"google.golang.org/grpc/credentials"

	"strconv"

	wasmtypes "github.com/CosmWasm/wasmd/x/wasm/types"
	coretypes "github.com/cometbft/cometbft/rpc/core/types"
	"github.com/ethereum/go-ethereum/common"
	"github.com/skip-mev/go-fast-solver/hyperlane/types"
	"github.com/skip-mev/go-fast-solver/shared/config"
	"github.com/skip-mev/go-fast-solver/shared/tmrpc"
	"google.golang.org/grpc"
	"google.golang.org/grpc/credentials/insecure"
)

type HyperlaneClient struct {
	client                   wasmtypes.QueryClient
	hyperlaneDomain          string
	validatorAnnounceAddress string
	merkleHookAddress        string
	tmRPCManager             tmrpc.TendermintRPCClientManager
}

func NewHyperlaneClient(ctx context.Context, hyperlaneDomain string) (*HyperlaneClient, error) {
	chainID, err := config.GetConfigReader(ctx).GetChainIDByHyperlaneDomain(hyperlaneDomain)
	if err != nil {
		return nil, fmt.Errorf("getting chainID from hyperlane domain %s: %w", hyperlaneDomain, err)
	}

	chainConfig, err := config.GetConfigReader(ctx).GetChainConfig(chainID)
	if err != nil {
		return nil, fmt.Errorf("getting config for chain %s: %w", chainID, err)
	}

	creds := insecure.NewCredentials()
	if chainConfig.Cosmos.GRPCTLSEnabled {
		creds = credentials.NewTLS(&tls.Config{
			InsecureSkipVerify: true,
		})
	}

	conn, err := grpc.DialContext(ctx, chainConfig.Cosmos.GRPC, grpc.WithTransportCredentials(creds))
	if err != nil {
		return nil, fmt.Errorf("dialing grpc address %s: %w", chainConfig.Cosmos.GRPC, err)
	}

	return &HyperlaneClient{
		client:                   wasmtypes.NewQueryClient(conn),
		hyperlaneDomain:          hyperlaneDomain,
		validatorAnnounceAddress: chainConfig.Relayer.ValidatorAnnounceContractAddress,
		merkleHookAddress:        chainConfig.Relayer.MerkleHookContractAddress,
		tmRPCManager:             tmrpc.NewTendermintRPCClientManager(),
	}, nil
}

func ParseTxResults(tx *coretypes.ResultTx) (*types.MailboxDispatchEvent, *types.MailboxMerkleHookPostDispatchEvent, error) {
	dispatch, err := ParseDispatch(tx)
	if err != nil {
		return nil, nil, fmt.Errorf("parsing dispatch event from tx %s results: %w", tx.Hash.String(), err)
	}

	merkleHookPostDispatch, err := ParseMerkleHookPostDispatch(tx)
	if err != nil {
		return nil, nil, fmt.Errorf("parsing merkle hook post dispatch event from tx %s results: %w", tx.Hash.String(), err)
	}

	return dispatch, merkleHookPostDispatch, nil
}

func ParseMerkleHookPostDispatch(tx *coretypes.ResultTx) (*types.MailboxMerkleHookPostDispatchEvent, error) {
	const merkleHookPostDispatchEventType = "wasm-hpl_hook_merkle::post_dispatch"

	var d types.MailboxMerkleHookPostDispatchEvent
	found := false
	for _, event := range tx.TxResult.Events {
		switch event.Type {
		case merkleHookPostDispatchEventType:
			if found {
				return nil, fmt.Errorf("found multiple merkle hook post dispatch events in tx results")
			}
			found = true
			for _, attribute := range event.Attributes {
				switch attribute.Key {
				case "message_id":
					d.MessageID = attribute.Value
				case "index":
					idx, err := strconv.Atoi(attribute.Value)
					if err != nil {
						return nil, fmt.Errorf("converting index value %s to int: %w", attribute.Value, err)
					}
					d.Index = uint64(idx)
				}
			}
		}
	}
	if !found {
		return nil, fmt.Errorf("could not find merkle hook post dispatch event type %s", merkleHookPostDispatchEventType)
	}

	return &d, nil
}

func ParseDispatch(tx *coretypes.ResultTx) (*types.MailboxDispatchEvent, error) {
	const dispatchEventType = "wasm-mailbox_dispatch"
	const dispatchIDEventType = "wasm-mailbox_dispatch_id"

	var d types.MailboxDispatchEvent
	dispatchFound := false
	dispatchMessageIDFound := false
	for _, event := range tx.TxResult.Events {
		switch event.Type {
		case dispatchEventType:
			if dispatchFound {
				return nil, fmt.Errorf("found multiple dispatch events in tx results")
			}
			dispatchFound = true
			for _, attribute := range event.Attributes {
				switch attribute.Key {
				case "recipient":
					d.Recipient = attribute.Value
				case "sender":
					d.Sender = attribute.Value
				case "destination":
					d.DestinationDomain = attribute.Value
				case "_contract_address":
					d.SenderMailbox = attribute.Value
				case "message":
					d.Message = attribute.Value
				}
			}
		case dispatchIDEventType:
			if dispatchMessageIDFound {
				return nil, fmt.Errorf("found multiple dispatch message id events in tx results")
			}
			dispatchMessageIDFound = true
			for _, attribute := range event.Attributes {
				switch attribute.Key {
				case "message_id":
					d.MessageID = attribute.Value
				}
			}
		}
	}

	if !dispatchFound {
		return nil, fmt.Errorf("could not find dispatch event type %s", dispatchEventType)
	}
	if !dispatchMessageIDFound {
		return nil, fmt.Errorf("could not find dipatch message id event type %s", dispatchIDEventType)
	}

	return &d, nil
}

func (c *HyperlaneClient) GetHyperlaneDispatch(ctx context.Context, domain, originChainID, initiateTxHash string) (*types.MailboxDispatchEvent, *types.MailboxMerkleHookPostDispatchEvent, error) {
	tmRpcClient, err := c.tmRPCManager.GetClient(ctx, originChainID)
	if err != nil {
		return nil, nil, fmt.Errorf("getting tendermint rpc client for chain %s: %w", originChainID, err)
	}
	tx, err := tmRpcClient.GetTx(ctx, initiateTxHash)
	if err != nil {
		return nil, nil, fmt.Errorf("fetching tx results, hash: %s: %w", initiateTxHash, err)
	}
	return ParseTxResults(tx)
}

func (c *HyperlaneClient) HasBeenDelivered(ctx context.Context, domain string, messageID string) (bool, error) {
	if domain != c.hyperlaneDomain {
		return false, fmt.Errorf("expected domain %s but got %s", c.hyperlaneDomain, domain)
	}

	panic("not implemented")
}

func (c *HyperlaneClient) ISMType(ctx context.Context, domain string, recipient string) (uint8, error) {
	if domain != c.hyperlaneDomain {
		return 0, fmt.Errorf("expected domain %s but got %s", c.hyperlaneDomain, domain)
	}

	panic("not implemented")
}

func (c *HyperlaneClient) ValidatorsAndThreshold(
	ctx context.Context,
	domain string,
	recipient string,
	message string,
) ([]common.Address, uint8, error) {
	if domain != c.hyperlaneDomain {
		return nil, 0, fmt.Errorf("expected domain %s but got %s", c.hyperlaneDomain, domain)
	}

	panic("not implemented")
}

func (c *HyperlaneClient) ValidatorStorageLocations(
	ctx context.Context,
	domain string,
	validators []common.Address,
) ([]*types.ValidatorStorageLocation, error) {
	if domain != c.hyperlaneDomain {
		return nil, fmt.Errorf("expected domain %s but got %s", c.hyperlaneDomain, domain)
	}

	var validatorStrs []string
	for _, va := range validators {
		validatorStrs = append(validatorStrs, va.String())
	}

	querier := NewValidatorAnnounceQuerier(c.validatorAnnounceAddress, c.client)
	validatorStorageLocations, err := querier.GetAnnouncedValidatorStorageLocations(ctx, validatorStrs)
	if err != nil {
		return nil, fmt.Errorf("getting storage locations for validators %+v: %w", validators, err)
	}

	return validatorStorageLocations, nil
}

func (c *HyperlaneClient) MerkleTreeLeafCount(ctx context.Context, domain string) (uint64, error) {
	if domain != c.hyperlaneDomain {
		return 0, fmt.Errorf("expected domain %s but got %s", c.hyperlaneDomain, domain)
	}
	return NewMerkleTreeHookQuerier(c.merkleHookAddress, c.client).Count(ctx)
}

func (c *HyperlaneClient) Process(ctx context.Context, domain string, message []byte, metadata []byte) ([]byte, error) {
	panic("not implemented")
}

func (c *HyperlaneClient) QuoteProcessUUSDC(ctx context.Context, domain string, message []byte, metadata []byte) (*big.Int, error) {
	panic("not implemented")
}

func (c *HyperlaneClient) IsContract(ctx context.Context, domain, address string) (bool, error) {
	panic("not implemented")
}<|MERGE_RESOLUTION|>--- conflicted
+++ resolved
@@ -4,10 +4,7 @@
 	"context"
 	"crypto/tls"
 	"fmt"
-<<<<<<< HEAD
 	"math/big"
-=======
->>>>>>> a61ae56f
 
 	"google.golang.org/grpc/credentials"
 
