SERVER_BIN=./build/skip_go_fast_solver
CLI_BIN=./build/solvercli
export PATH:=$(shell pwd)/tools/bin:$(PATH)
SHELL := env PATH='$(PATH)' /bin/sh

GO_FILES=$(shell find . -name '*.go' -type f -not -path "./vendor/*")
GO_DEPS=go.mod go.sum

###############################################################################
###                                 Builds                                  ###
###############################################################################
${SERVER_BIN}: ${GO_FILES} ${GO_DEPS}
	go build -o ./build/skip_go_fast_solver github.com/skip-mev/go-fast-solver/cmd/solver

${CLI_BIN}: ${GO_FILES} ${GO_DEPS}
	go build -v -o ${CLI_BIN} github.com/skip-mev/go-fast-solver/cmd/solvercli

.PHONY: tidy build deps
tidy:
	go mod tidy

.PHONY: build
build: ${SERVER_BIN} 

.PHONY: build-cli
build-cli: ${CLI_BIN}

deps:
	go env
	go mod download

run-solver:
<<<<<<< HEAD
	quickstart=true ${SERVER_BIN}
=======
	${SERVER_BIN} --quickstart

>>>>>>> b825fb42

###############################################################################
###                                 Testing                                 ###
###############################################################################
.PHONY: unit-test
unit-test:
	go test --tags=test -v -race $(shell go list ./... | grep -v /tests)

.PHONY: setup-foundry
setup-foundry:
	cd tests/e2e && forge install \
		foundry-rs/forge-std \
		OpenZeppelin/openzeppelin-contracts@v4.8.3 \
		OpenZeppelin/openzeppelin-contracts-upgradeable@v4.8.3 \
		hyperlane-xyz/hyperlane-monorepo \
		--no-commit

.PHONY: e2e-test
e2e-test: setup-foundry
	cd tests/e2e && go test -v ./

###############################################################################
###                                 Developer Tools                         ###
###############################################################################
.PHONY: db-exec db-clean tidy test
db-exec:
	sqlite3 solver.db

db-clean:
	rm solver.db

.PHONY: tools
tools:
	make -C tools local<|MERGE_RESOLUTION|>--- conflicted
+++ resolved
@@ -30,12 +30,8 @@
 	go mod download
 
 run-solver:
-<<<<<<< HEAD
-	quickstart=true ${SERVER_BIN}
-=======
 	${SERVER_BIN} --quickstart
 
->>>>>>> b825fb42
 
 ###############################################################################
 ###                                 Testing                                 ###
