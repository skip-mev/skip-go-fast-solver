--- conflicted
+++ resolved
@@ -140,8 +140,7 @@
 solver settlements
 ```
 
-<<<<<<< HEAD
-settle-orders: settle all pending order batches immediately without any threshold checks (ignoring configured BatchUUSDCSettleUpThreshold)
+**settle-orders**: settle all pending order batches immediately without any threshold checks (ignoring configured BatchUUSDCSettleUpThreshold)
 
 ```shell
 solver settle-orders
@@ -149,12 +148,12 @@
 # The above only initiates batch settlements. To relay the settlement transactions, you need to relay the settlements
 # individually using the relay CLI command
 solver relay --origin-chain-id <chain_id> --origin-tx-hash <settlement_tx_hash>
-=======
+```
+
 **profit**: Calculate solver total profit
 
 ```shell
 solver profit
->>>>>>> 586e06bf
 ```
 
 ### Main Project Modules
