package config

import (
	"context"
	"encoding/hex"
	"fmt"
	bech322 "github.com/cosmos/cosmos-sdk/types/bech32"
	"gopkg.in/yaml.v3"
	"math/big"
	"os"
	"strings"
)

// Config Enum Types
type ChainType string

const (
	ChainType_COSMOS ChainType = "cosmos"
	ChainType_EVM    ChainType = "evm"
)

type ChainEnvironment string

const (
	ChainEnvironment_MAINNET ChainEnvironment = "mainnet"
	ChainEnvironment_TESTNET ChainEnvironment = "testnet"
)

// Config Schema
type Config struct {
	Chains            map[string]ChainConfig          `yaml:"chains"`
	Metrics           MetricsConfig                   `yaml:"metrics"`
	OrderFillerConfig OrderFillerConfig               `yaml:"order_filler_config"`
	FundRebalancer    map[string]FundRebalancerConfig `yaml:"fund_rebalancer"`
}

type OrderFillerConfig struct {
	OrderFillWorkerCount int `yaml:"order_fill_worker_count"`
}

type MetricsConfig struct {
	PrometheusAddress string `yaml:"prometheus_address"`
}

type FundRebalancerConfig struct {
	// TargetAmount is the amount of uusdc that you would like ot maintain on
	// this chain. The fund rebalancer will take uusdc from configured chains
	// that are above their target amount and move the uusdc to other chains
	// that are below their MinAllowedAmount.
	TargetAmount string `yaml:"target_amount"`

	// MinAllowedAmount is the minimum amount of uusdc that this chain can hold
	// before a rebalance is triggered to move uusdc from other chains to this
	// chain.
	MinAllowedAmount string `yaml:"min_allowed_amount"`
}

type OrderSettlerConfig struct {
	UUSDCSettleUpThreshold string `yaml:"uusdc_settle_up_threshold"`
}

type ChainConfig struct {
	ChainName                       string           `yaml:"chain_name"`
	ChainID                         string           `yaml:"chain_id"`
	Type                            ChainType        `yaml:"type"`
	Environment                     ChainEnvironment `yaml:"environment"`
	Cosmos                          *CosmosConfig    `yaml:"cosmos,omitempty"`
	EVM                             *EVMConfig       `yaml:"evm,omitempty"`
	GasTokenSymbol                  string           `yaml:"gas_token_symbol"`
	GasTokenDecimals                uint8            `yaml:"gas_token_decimals"`
	NumBlockConfirmationsBeforeFill int64            `yaml:"num_block_confirmations_before_fill"`
	HyperlaneDomain                 string           `yaml:"hyperlane_domain"`
	QuickStartNumBlocksBack         uint64           `yaml:"quick_start_num_blocks_back"`
<<<<<<< HEAD
	MaxFillSize                     *uint64          `yaml:"max_fill_size"`
	MaxRebalancingGasThreshold      uint64           `yaml:"max_rebalancing_gas_threshold"` // Maximum total gas cost for rebalancing txs per chain
=======
	MinFillSize                     *big.Int         `yaml:"min_fill_size"`
	MaxFillSize                     *big.Int         `yaml:"max_fill_size"`
>>>>>>> 161cf158
	FastTransferContractAddress     string           `yaml:"fast_transfer_contract_address"`
	SolverAddress                   string           `yaml:"solver_address"`
	USDCDenom                       string           `yaml:"usdc_denom"`
	Relayer                         RelayerConfig    `yaml:"relayer"`

	// BatchUUSDCSettleUpThreshold is the amount of uusdc that needs to
	// accumulate in filled (but not settled) orders before the solver will
	// initiate a batch settlement. A settlement batch is per (source chain,
	// destination chain).
	BatchUUSDCSettleUpThreshold string `yaml:"batch_uusdc_settle_up_threshold"`

	// MinFeeBps is the min fee amount the solver is willing to fill in bps.
	// For example, if an order has an amount in of 100usdc and an amount out
	// of 99usdc, that is an implied fee to the solver of 1usdc, or a 1%/100bps
	// fee. Thus, if MinFeeBps is set to 200, and an order comes in with the
	// above amount in and out, then the solver will ignore it.
	MinFeeBps int `yaml:"min_fee_bps"`
}

type RelayerConfig struct {
	ValidatorAnnounceContractAddress string `yaml:"validator_announce_contract_address"`
	MerkleHookContractAddress        string `yaml:"merkle_hook_contract_address"`
	MailboxAddress                   string `yaml:"mailbox_address"`
}

type SignerGasBalanceConfig struct {
	WarningThresholdWei  string `yaml:"warning_threshold_wei"`
	CriticalThresholdWei string `yaml:"critical_threshold_wei"`
}

type CosmosConfig struct {
	RPC              string                 `yaml:"rpc"`
	RPCBasicAuthVar  string                 `yaml:"rpc_basic_auth_var"`
	GRPC             string                 `yaml:"grpc"`
	GRPCTLSEnabled   bool                   `yaml:"grpc_tls_enabled"`
	AddressPrefix    string                 `yaml:"address_prefix"`
	SignerGasBalance SignerGasBalanceConfig `yaml:"signer_gas_balance"`
	USDCDenom        string                 `yaml:"usdc_denom"`
	GasPrice         float64                `yaml:"gas_price"`
	GasDenom         string                 `yaml:"gas_denom"`
}

type EVMConfig struct {
	MinGasTipCap                *int64                 `yaml:"min_gas_tip_cap"`
	ChainID                     string                 `yaml:"chain_id"`
	FastTransferContractAddress string                 `yaml:"fast_transfer_contract_address"`
	RPC                         string                 `yaml:"rpc"`
	RPCBasicAuthVar             string                 `yaml:"rpc_basic_auth_var"`
	GRPC                        string                 `yaml:"grpc"`
	GRPCTLSEnabled              bool                   `yaml:"grpc_tls_enabled"`
	AddressPrefix               string                 `yaml:"address_prefix"`
	SignerGasBalance            SignerGasBalanceConfig `yaml:"signer_gas_balance"`
	SolverAddress               string                 `yaml:"solver_address"`
	USDCDenom                   string                 `yaml:"usdc_denom"`
	Contracts                   ContractsConfig        `yaml:"contracts"`
}

type ContractsConfig struct {
	USDCERC20Address string `yaml:"usdc_erc20_address"`
}

// Config Helpers

func LoadConfig(path string) (Config, error) {
	cfgBytes, err := os.ReadFile(path)
	if err != nil {
		return Config{}, err
	}

	var config Config
	if err := yaml.Unmarshal(cfgBytes, &config); err != nil {
		return Config{}, err
	}

	return config, nil
}

// ConfigReader Context Helpers

type configContextKey struct{}

func ConfigReaderContext(ctx context.Context, reader ConfigReader) context.Context {
	return context.WithValue(ctx, configContextKey{}, reader)
}

func GetConfigReader(ctx context.Context) ConfigReader {
	return ctx.Value(configContextKey{}).(ConfigReader)
}

// Complex Config Queries

type ConfigReader interface {
	Config() Config

	GetChainEnvironment(chainID string) (ChainEnvironment, error)
	GetRPCEndpoint(chainID string) (string, error)
	GetBasicAuth(chainID string) (*string, error)

	GetChainConfig(chainID string) (ChainConfig, error)
	GetAllChainConfigsOfType(chainType ChainType) ([]ChainConfig, error)

	GetGatewayContractAddress(chainID string) (string, error)
	GetChainIDByHyperlaneDomain(domain string) (string, error)

	GetUSDCDenom(chainID string) (string, error)
}

type configReader struct {
	config          Config
	cctpDomainIndex map[ChainEnvironment]map[uint32]ChainConfig
	chainIDIndex    map[string]ChainConfig
}

func NewConfigReader(config Config) ConfigReader {
	r := &configReader{
		config: config,
	}
	r.createIndexes()
	return r
}

func (r *configReader) createIndexes() {
	r.cctpDomainIndex = make(map[ChainEnvironment]map[uint32]ChainConfig)
	r.chainIDIndex = make(map[string]ChainConfig)

	for _, chain := range r.config.Chains {
		if _, ok := r.cctpDomainIndex[chain.Environment]; !ok {
			r.cctpDomainIndex[chain.Environment] = make(map[uint32]ChainConfig)
		}
		r.chainIDIndex[chain.ChainID] = chain
	}
}

func (r configReader) Config() Config {
	return r.config
}

func (r configReader) GetSolverAddress(domain uint32, environment ChainEnvironment) (string, []byte, error) {
	domainIndex, ok := r.cctpDomainIndex[environment]
	if !ok {
		return "", nil, fmt.Errorf("cctp domain index not found for environment %s", environment)
	}

	chain, ok := domainIndex[domain]
	if !ok {
		return "", nil, fmt.Errorf("cctp domain %d not found for environment %s", domain, environment)
	}
	switch chain.Type {
	case ChainType_COSMOS:
		_, addressBytes, err := bech322.DecodeAndConvert(chain.SolverAddress)
		if err != nil {
			return "", nil, err
		}
		return chain.SolverAddress, addressBytes, nil
	case ChainType_EVM:
		addressBytes, err := hex.DecodeString(strings.TrimPrefix(chain.SolverAddress, "0x"))
		if err != nil {
			return "", nil, err
		}
		return chain.SolverAddress, addressBytes, nil
	default:
		return "", nil, fmt.Errorf("unknown chain type")
	}
}

func (r configReader) GetChainEnvironment(chainID string) (ChainEnvironment, error) {
	chain, ok := r.chainIDIndex[chainID]
	if !ok {
		return "", fmt.Errorf("chain id %s not found", chainID)
	}

	return chain.Environment, nil
}

func (r configReader) GetRPCEndpoint(chainID string) (string, error) {
	chain, ok := r.chainIDIndex[chainID]
	if !ok {
		return "", fmt.Errorf("chain id %s not found", chainID)
	}

	switch chain.Type {
	case ChainType_COSMOS:
		return chain.Cosmos.RPC, nil
	case ChainType_EVM:
		return chain.EVM.RPC, nil
	}

	return "", fmt.Errorf("unknown chain type")
}

func (r configReader) GetBasicAuth(chainID string) (*string, error) {
	chain, ok := r.chainIDIndex[chainID]
	if !ok {
		return nil, fmt.Errorf("chain id %s not found", chainID)
	}

	var basicAuthVar string
	switch chain.Type {
	case ChainType_COSMOS:
		basicAuthVar = chain.Cosmos.RPCBasicAuthVar
	case ChainType_EVM:
		basicAuthVar = chain.EVM.RPCBasicAuthVar
	}

	if basicAuth, ok := os.LookupEnv(basicAuthVar); ok {
		return &basicAuth, nil
	}

	return nil, nil
}

func (r configReader) GetChainConfig(chainID string) (ChainConfig, error) {
	chain, ok := r.chainIDIndex[chainID]
	if !ok {
		return ChainConfig{}, fmt.Errorf("chain id %s not found", chainID)
	}

	return chain, nil
}

func (r configReader) GetAllChainConfigsOfType(chainType ChainType) ([]ChainConfig, error) {
	var chains []ChainConfig
	for _, chain := range r.config.Chains {
		if chain.Type == chainType {
			chains = append(chains, chain)
		}
	}
	return chains, nil
}

func (r configReader) GetGatewayContractAddress(chainID string) (string, error) {
	chain, ok := r.chainIDIndex[chainID]
	if !ok {
		return "", fmt.Errorf("chain id %s not found", chainID)
	}
	switch chain.Type {
	case ChainType_COSMOS:
		return chain.FastTransferContractAddress, nil
	case ChainType_EVM:
		return chain.FastTransferContractAddress, nil
	default:
		return "", fmt.Errorf("unknown chain type")
	}
}

func (r configReader) GetChainIDByHyperlaneDomain(domain string) (string, error) {
	for chainID, cfg := range r.chainIDIndex {
		if cfg.HyperlaneDomain == domain {
			return chainID, nil
		}
	}
	return "", fmt.Errorf("no chain found for Hyperlane domain %s", domain)
}

// GetUSDCDenom gets the configured denom for USDC on a given chain (usdc erc20
// contract address for evm or ibc denom hash for cosmos).
func (r configReader) GetUSDCDenom(chainID string) (string, error) {
	chainConfig, ok := r.chainIDIndex[chainID]
	if !ok {
		return "", fmt.Errorf("chain id %s not found", chainID)
	}

	switch chainConfig.Type {
	case ChainType_COSMOS:
		return chainConfig.Cosmos.USDCDenom, nil
	case ChainType_EVM:
		return chainConfig.EVM.Contracts.USDCERC20Address, nil
	default:
		return "", fmt.Errorf("no usdc denom available for chain type %s", chainConfig.Type)
	}
}<|MERGE_RESOLUTION|>--- conflicted
+++ resolved
@@ -71,13 +71,9 @@
 	NumBlockConfirmationsBeforeFill int64            `yaml:"num_block_confirmations_before_fill"`
 	HyperlaneDomain                 string           `yaml:"hyperlane_domain"`
 	QuickStartNumBlocksBack         uint64           `yaml:"quick_start_num_blocks_back"`
-<<<<<<< HEAD
-	MaxFillSize                     *uint64          `yaml:"max_fill_size"`
 	MaxRebalancingGasThreshold      uint64           `yaml:"max_rebalancing_gas_threshold"` // Maximum total gas cost for rebalancing txs per chain
-=======
 	MinFillSize                     *big.Int         `yaml:"min_fill_size"`
 	MaxFillSize                     *big.Int         `yaml:"max_fill_size"`
->>>>>>> 161cf158
 	FastTransferContractAddress     string           `yaml:"fast_transfer_contract_address"`
 	SolverAddress                   string           `yaml:"solver_address"`
 	USDCDenom                       string           `yaml:"usdc_denom"`
