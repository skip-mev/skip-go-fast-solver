--- conflicted
+++ resolved
@@ -5,14 +5,8 @@
 	"fmt"
 	"math/big"
 	"os"
-<<<<<<< HEAD
-	"strings"
 	"time"
 
-	"github.com/cosmos/cosmos-sdk/types/bech32"
-=======
-
->>>>>>> 7e246427
 	"github.com/skip-mev/go-fast-solver/shared/lmt"
 	"go.uber.org/zap"
 	"gopkg.in/yaml.v3"
@@ -413,37 +407,6 @@
 	return r.config
 }
 
-<<<<<<< HEAD
-func (r configReader) GetSolverAddress(domain uint32, environment ChainEnvironment) (string, []byte, error) {
-	domainIndex, ok := r.cctpDomainIndex[environment]
-	if !ok {
-		return "", nil, fmt.Errorf("cctp domain index not found for environment %s", environment)
-	}
-
-	chain, ok := domainIndex[domain]
-	if !ok {
-		return "", nil, fmt.Errorf("cctp domain %d not found for environment %s", domain, environment)
-	}
-	switch chain.Type {
-	case ChainType_COSMOS:
-		_, addressBytes, err := bech32.DecodeAndConvert(chain.SolverAddress)
-		if err != nil {
-			return "", nil, err
-		}
-		return chain.SolverAddress, addressBytes, nil
-	case ChainType_EVM:
-		addressBytes, err := hex.DecodeString(strings.TrimPrefix(chain.SolverAddress, "0x"))
-		if err != nil {
-			return "", nil, err
-		}
-		return chain.SolverAddress, addressBytes, nil
-	default:
-		return "", nil, fmt.Errorf("unknown chain type")
-	}
-}
-
-=======
->>>>>>> 7e246427
 func (r configReader) GetChainEnvironment(chainID string) (ChainEnvironment, error) {
 	chain, ok := r.chainIDIndex[chainID]
 	if !ok {
