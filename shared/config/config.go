package config

import (
	"context"
	"encoding/hex"
	"fmt"
	bech322 "github.com/cosmos/cosmos-sdk/types/bech32"
	"gopkg.in/yaml.v3"
	"math/big"
	"os"
	"strings"
)

// Config Enum Types
type ChainType string

const (
	ChainType_COSMOS ChainType = "cosmos"
	ChainType_EVM    ChainType = "evm"
)

type ChainEnvironment string

const (
	ChainEnvironment_MAINNET ChainEnvironment = "mainnet"
	ChainEnvironment_TESTNET ChainEnvironment = "testnet"
)

// Config Schema
type Config struct {
	Chains            map[string]ChainConfig          `yaml:"chains"`
	Metrics           MetricsConfig                   `yaml:"metrics"`
	OrderFillerConfig OrderFillerConfig               `yaml:"order_filler_config"`
	FundRebalancer    map[string]FundRebalancerConfig `yaml:"fund_rebalancer"`
}

type OrderFillerConfig struct {
	// OrderFillWorkerCount specifies the number of concurrent workers that will
	// process order fills. Each worker handles filling orders independently to
	// increase throughput.
	OrderFillWorkerCount int `yaml:"order_fill_worker_count"`
}

type MetricsConfig struct {
	// PrometheusAddress is the address where the Prometheus metrics server will
	// listen for scrape requests. This enables monitoring of solver performance
	// and order processing statistics.
	PrometheusAddress string `yaml:"prometheus_address"`
}

type FundRebalancerConfig struct {
	// TargetAmount is the amount of uusdc that you would like ot maintain on
	// this chain. The fund rebalancer will take uusdc from configured chains
	// that are above their target amount and move the uusdc to other chains
	// that are below their MinAllowedAmount.
	TargetAmount string `yaml:"target_amount"`
	// MinAllowedAmount is the minimum amount of uusdc that this chain can hold
	// before a rebalance is triggered to move uusdc from other chains to this
	// chain.
	MinAllowedAmount string `yaml:"min_allowed_amount"`
}

type OrderSettlerConfig struct {
	UUSDCSettleUpThreshold string `yaml:"uusdc_settle_up_threshold"`
}

type ChainConfig struct {
<<<<<<< HEAD
	// e.g. osmosis
	ChainName string `yaml:"chain_name"`
	// e.g. osmosis-1
	ChainID string `yaml:"chain_id"`
	// (cosmos, evm)
	Type ChainType `yaml:"type"`
	// Environment specifies whether this is a mainnet or testnet configuration
	Environment ChainEnvironment `yaml:"environment"`
	// Cosmos contains specific configuration for Cosmos-based chains
	Cosmos *CosmosConfig `yaml:"cosmos,omitempty"`
	// EVM contains specific configuration for Ethereum Virtual Machine based chains
	EVM *EVMConfig `yaml:"evm,omitempty"`
	// GasTokenSymbol is the symbol of the native gas token (e.g., "ETH", "MATIC")
	GasTokenSymbol string `yaml:"gas_token_symbol"`
	// GasTokenDecimals specifies the number of decimal places for the gas token
	GasTokenDecimals uint8 `yaml:"gas_token_decimals"`
	// NumBlockConfirmationsBeforeFill is the number of block confirmations required
	// before the solver will attempt to fill an order
	NumBlockConfirmationsBeforeFill int64 `yaml:"num_block_confirmations_before_fill"`
	// HyperlaneDomain is the unique identifier for this chain in the Hyperlane
	// cross-chain messaging system
	HyperlaneDomain string `yaml:"hyperlane_domain"`
	// QuickStartNumBlocksBack specifies how many blocks back to start scanning
	// from when the solver is initialized
	QuickStartNumBlocksBack uint64 `yaml:"quick_start_num_blocks_back"`
	// MinFillSize is the minimum amount of USDC that can be processed in a single
	// order fill. Orders below this size will be abandoned
	MinFillSize big.Int `yaml:"min_fill_size"`
	// MaxFillSize is the maximum amount of USDC that can be processed in a single
	// order fill. Orders exceeding this size will be abandoned
	MaxFillSize big.Int `yaml:"max_fill_size"`
	// FastTransferContractAddress is the address of the Skip Go Fast Transfer
	// Protocol contract deployed on this chain
	FastTransferContractAddress string `yaml:"fast_transfer_contract_address"`
	// SolverAddress is the address of the solver wallet on this chain that will
	// be used to fulfill orders and receive fees
	SolverAddress string `yaml:"solver_address"`
	// USDCDenom is the denomination or contract address for USDC on this chain
	// (ERC20 contract address for EVM chains or IBC denom for Cosmos chains)
	USDCDenom string `yaml:"usdc_denom"`
	// Relayer contains configuration for the Hyperlane relayer service
	// used for cross-chain message passing during settlement
	Relayer RelayerConfig `yaml:"relayer"`
=======
	ChainName                       string           `yaml:"chain_name"`
	ChainID                         string           `yaml:"chain_id"`
	Type                            ChainType        `yaml:"type"`
	Environment                     ChainEnvironment `yaml:"environment"`
	Cosmos                          *CosmosConfig    `yaml:"cosmos,omitempty"`
	EVM                             *EVMConfig       `yaml:"evm,omitempty"`
	GasTokenSymbol                  string           `yaml:"gas_token_symbol"`
	GasTokenDecimals                uint8            `yaml:"gas_token_decimals"`
	NumBlockConfirmationsBeforeFill int64            `yaml:"num_block_confirmations_before_fill"`
	HyperlaneDomain                 string           `yaml:"hyperlane_domain"`
	QuickStartNumBlocksBack         uint64           `yaml:"quick_start_num_blocks_back"`
	MinFillSize                     *big.Int         `yaml:"min_fill_size"`
	MaxFillSize                     *big.Int         `yaml:"max_fill_size"`
	FastTransferContractAddress     string           `yaml:"fast_transfer_contract_address"`
	SolverAddress                   string           `yaml:"solver_address"`
	USDCDenom                       string           `yaml:"usdc_denom"`
	Relayer                         RelayerConfig    `yaml:"relayer"`

>>>>>>> 161cf158
	// BatchUUSDCSettleUpThreshold is the amount of uusdc that needs to
	// accumulate in filled (but not settled) orders before the solver will
	// initiate a batch settlement. A settlement batch is per (source chain,
	// destination chain).
	BatchUUSDCSettleUpThreshold string `yaml:"batch_uusdc_settle_up_threshold"`
	// MinFeeBps is the min fee amount the solver is willing to fill in bps.
	// For example, if an order has an amount in of 100usdc and an amount out
	// of 99usdc, that is an implied fee to the solver of 1usdc, or a 1%/100bps
	// fee. Thus, if MinFeeBps is set to 200, and an order comes in with the
	// above amount in and out, then the solver will ignore it.
	MinFeeBps int `yaml:"min_fee_bps"`
}

type RelayerConfig struct {
	// ValidatorAnnounceContractAddress is the address of the Hyperlane validator
	// announce contract used for cross-chain message validation
	ValidatorAnnounceContractAddress string `yaml:"validator_announce_contract_address"`
	// MerkleHookContractAddress is the address of the Hyperlane merkle hook
	// contract used for verifying cross-chain message proofs
	MerkleHookContractAddress string `yaml:"merkle_hook_contract_address"`
	// MailboxAddress is the address of the Hyperlane mailbox contract used
	// for sending and receiving cross-chain messages
	MailboxAddress string `yaml:"mailbox_address"`
}

// Used to monitor gas balance prometheus metric per chain for the solver addresses
type SignerGasBalanceConfig struct {
	// WarningThresholdWei specifies the gas balance threshold in Wei below which the solver
	// gas balance metric for this chain will be set to Warning level
	WarningThresholdWei string `yaml:"warning_threshold_wei"`
	// CriticalThresholdWei specifies the gas balance threshold in Wei
	// below which solver operations may be impacted
	CriticalThresholdWei string `yaml:"critical_threshold_wei"`
}

type CosmosConfig struct {
	// RPC is the HTTP endpoint for the Cosmos chain's RPC server
	RPC string `yaml:"rpc"`
	// RPCBasicAuthVar is the environment variable name containing the basic auth
	// credentials for the RPC endpoint if required
	RPCBasicAuthVar string `yaml:"rpc_basic_auth_var"`
	// GRPC is the endpoint for the chain's gRPC server
	GRPC string `yaml:"grpc"`
	// GRPCTLSEnabled indicates whether TLS should be used for gRPC connections
	GRPCTLSEnabled bool `yaml:"grpc_tls_enabled"`
	// AddressPrefix is the bech32 prefix used for addresses on this chain
	// (e.g., "osmo" for Osmosis addresses)
	AddressPrefix string `yaml:"address_prefix"`
	// GasBalance contains thresholds for monitoring the solver's gas balance
	SignerGasBalance SignerGasBalanceConfig `yaml:"signer_gas_balance"`
	// USDCDenom is the denomination identifier for USDC on this chain
	// (typically an IBC denom hash for Cosmos chains)
	USDCDenom string `yaml:"usdc_denom"`
	// GasPrice is the amount of native tokens to pay per unit of gas
	GasPrice float64 `yaml:"gas_price"`
	// GasDenom is the denomination of the token used to pay for gas
	// (e.g., "uosmo" for Osmosis)
	GasDenom string `yaml:"gas_denom"`
}

type EVMConfig struct {
	// MinGasTipCap is the minimum tip to include for EIP-1559 transactions
	MinGasTipCap *int64 `yaml:"min_gas_tip_cap"`
	// FastTransferContractAddress is the address of Skip Go Fast
	// gateway contract on this chain
	FastTransferContractAddress string `yaml:"fast_transfer_contract_address"`
	// RPC is the HTTP endpoint for the EVM chain's RPC server
	RPC string `yaml:"rpc"`
	// RPCBasicAuthVar is the environment variable name containing the basic auth
	// credentials for the RPC endpoint if required
	RPCBasicAuthVar string `yaml:"rpc_basic_auth_var"`
	// GRPC is the endpoint for the chain's gRPC server
	GRPC string `yaml:"grpc"`
	// GRPCTLSEnabled indicates whether TLS should be used for gRPC connections
	GRPCTLSEnabled bool `yaml:"grpc_tls_enabled"`
	// GasBalance contains thresholds for monitoring the solver's gas balance
	SignerGasBalance SignerGasBalanceConfig `yaml:"signer_gas_balance"`
	// SolverAddress is the address of the solver wallet on this chain
	SolverAddress string `yaml:"solver_address"`
	// USDCDenom is the contract address of the USDC token on this chain
	USDCDenom string `yaml:"usdc_denom"`
	// Contracts contains addresses of various protocol contracts deployed on this chain
	Contracts ContractsConfig `yaml:"contracts"`
}

type ContractsConfig struct {
	// USDCERC20Address is the contract address of the USDC ERC20 token
	// deployed on this EVM chain. This is used for token transfers and
	// balance checks.
	USDCERC20Address string `yaml:"usdc_erc20_address"`
}

// Config Helpers
func LoadConfig(path string) (Config, error) {
	cfgBytes, err := os.ReadFile(path)
	if err != nil {
		return Config{}, err
	}

	var config Config
	if err := yaml.Unmarshal(cfgBytes, &config); err != nil {
		return Config{}, err
	}

	return config, nil
}

// ConfigReader Context Helpers

type configContextKey struct{}

func ConfigReaderContext(ctx context.Context, reader ConfigReader) context.Context {
	return context.WithValue(ctx, configContextKey{}, reader)
}

func GetConfigReader(ctx context.Context) ConfigReader {
	return ctx.Value(configContextKey{}).(ConfigReader)
}

// Complex Config Queries

type ConfigReader interface {
	Config() Config

	GetChainEnvironment(chainID string) (ChainEnvironment, error)
	GetRPCEndpoint(chainID string) (string, error)
	GetBasicAuth(chainID string) (*string, error)

	GetChainConfig(chainID string) (ChainConfig, error)
	GetAllChainConfigsOfType(chainType ChainType) ([]ChainConfig, error)

	GetGatewayContractAddress(chainID string) (string, error)
	GetChainIDByHyperlaneDomain(domain string) (string, error)

	GetUSDCDenom(chainID string) (string, error)
}

type configReader struct {
	config          Config
	cctpDomainIndex map[ChainEnvironment]map[uint32]ChainConfig
	chainIDIndex    map[string]ChainConfig
}

func NewConfigReader(config Config) ConfigReader {
	r := &configReader{
		config: config,
	}
	r.createIndexes()
	return r
}

func (r *configReader) createIndexes() {
	r.cctpDomainIndex = make(map[ChainEnvironment]map[uint32]ChainConfig)
	r.chainIDIndex = make(map[string]ChainConfig)

	for _, chain := range r.config.Chains {
		if _, ok := r.cctpDomainIndex[chain.Environment]; !ok {
			r.cctpDomainIndex[chain.Environment] = make(map[uint32]ChainConfig)
		}
		r.chainIDIndex[chain.ChainID] = chain
	}
}

func (r configReader) Config() Config {
	return r.config
}

func (r configReader) GetSolverAddress(domain uint32, environment ChainEnvironment) (string, []byte, error) {
	domainIndex, ok := r.cctpDomainIndex[environment]
	if !ok {
		return "", nil, fmt.Errorf("cctp domain index not found for environment %s", environment)
	}

	chain, ok := domainIndex[domain]
	if !ok {
		return "", nil, fmt.Errorf("cctp domain %d not found for environment %s", domain, environment)
	}
	switch chain.Type {
	case ChainType_COSMOS:
		_, addressBytes, err := bech322.DecodeAndConvert(chain.SolverAddress)
		if err != nil {
			return "", nil, err
		}
		return chain.SolverAddress, addressBytes, nil
	case ChainType_EVM:
		addressBytes, err := hex.DecodeString(strings.TrimPrefix(chain.SolverAddress, "0x"))
		if err != nil {
			return "", nil, err
		}
		return chain.SolverAddress, addressBytes, nil
	default:
		return "", nil, fmt.Errorf("unknown chain type")
	}
}

func (r configReader) GetChainEnvironment(chainID string) (ChainEnvironment, error) {
	chain, ok := r.chainIDIndex[chainID]
	if !ok {
		return "", fmt.Errorf("chain id %s not found", chainID)
	}

	return chain.Environment, nil
}

func (r configReader) GetRPCEndpoint(chainID string) (string, error) {
	chain, ok := r.chainIDIndex[chainID]
	if !ok {
		return "", fmt.Errorf("chain id %s not found", chainID)
	}

	switch chain.Type {
	case ChainType_COSMOS:
		return chain.Cosmos.RPC, nil
	case ChainType_EVM:
		return chain.EVM.RPC, nil
	}

	return "", fmt.Errorf("unknown chain type")
}

func (r configReader) GetBasicAuth(chainID string) (*string, error) {
	chain, ok := r.chainIDIndex[chainID]
	if !ok {
		return nil, fmt.Errorf("chain id %s not found", chainID)
	}

	var basicAuthVar string
	switch chain.Type {
	case ChainType_COSMOS:
		basicAuthVar = chain.Cosmos.RPCBasicAuthVar
	case ChainType_EVM:
		basicAuthVar = chain.EVM.RPCBasicAuthVar
	}

	if basicAuth, ok := os.LookupEnv(basicAuthVar); ok {
		return &basicAuth, nil
	}

	return nil, nil
}

func (r configReader) GetChainConfig(chainID string) (ChainConfig, error) {
	chain, ok := r.chainIDIndex[chainID]
	if !ok {
		return ChainConfig{}, fmt.Errorf("chain id %s not found", chainID)
	}

	return chain, nil
}

func (r configReader) GetAllChainConfigsOfType(chainType ChainType) ([]ChainConfig, error) {
	var chains []ChainConfig
	for _, chain := range r.config.Chains {
		if chain.Type == chainType {
			chains = append(chains, chain)
		}
	}
	return chains, nil
}

func (r configReader) GetGatewayContractAddress(chainID string) (string, error) {
	chain, ok := r.chainIDIndex[chainID]
	if !ok {
		return "", fmt.Errorf("chain id %s not found", chainID)
	}
	switch chain.Type {
	case ChainType_COSMOS:
		return chain.FastTransferContractAddress, nil
	case ChainType_EVM:
		return chain.FastTransferContractAddress, nil
	default:
		return "", fmt.Errorf("unknown chain type")
	}
}

func (r configReader) GetChainIDByHyperlaneDomain(domain string) (string, error) {
	for chainID, cfg := range r.chainIDIndex {
		if cfg.HyperlaneDomain == domain {
			return chainID, nil
		}
	}
	return "", fmt.Errorf("no chain found for Hyperlane domain %s", domain)
}

// GetUSDCDenom gets the configured denom for USDC on a given chain (usdc erc20
// contract address for evm or ibc denom hash for cosmos).
func (r configReader) GetUSDCDenom(chainID string) (string, error) {
	chainConfig, ok := r.chainIDIndex[chainID]
	if !ok {
		return "", fmt.Errorf("chain id %s not found", chainID)
	}

	switch chainConfig.Type {
	case ChainType_COSMOS:
		return chainConfig.Cosmos.USDCDenom, nil
	case ChainType_EVM:
		return chainConfig.EVM.Contracts.USDCERC20Address, nil
	default:
		return "", fmt.Errorf("no usdc denom available for chain type %s", chainConfig.Type)
	}
}<|MERGE_RESOLUTION|>--- conflicted
+++ resolved
@@ -65,7 +65,6 @@
 }
 
 type ChainConfig struct {
-<<<<<<< HEAD
 	// e.g. osmosis
 	ChainName string `yaml:"chain_name"`
 	// e.g. osmosis-1
@@ -109,26 +108,6 @@
 	// Relayer contains configuration for the Hyperlane relayer service
 	// used for cross-chain message passing during settlement
 	Relayer RelayerConfig `yaml:"relayer"`
-=======
-	ChainName                       string           `yaml:"chain_name"`
-	ChainID                         string           `yaml:"chain_id"`
-	Type                            ChainType        `yaml:"type"`
-	Environment                     ChainEnvironment `yaml:"environment"`
-	Cosmos                          *CosmosConfig    `yaml:"cosmos,omitempty"`
-	EVM                             *EVMConfig       `yaml:"evm,omitempty"`
-	GasTokenSymbol                  string           `yaml:"gas_token_symbol"`
-	GasTokenDecimals                uint8            `yaml:"gas_token_decimals"`
-	NumBlockConfirmationsBeforeFill int64            `yaml:"num_block_confirmations_before_fill"`
-	HyperlaneDomain                 string           `yaml:"hyperlane_domain"`
-	QuickStartNumBlocksBack         uint64           `yaml:"quick_start_num_blocks_back"`
-	MinFillSize                     *big.Int         `yaml:"min_fill_size"`
-	MaxFillSize                     *big.Int         `yaml:"max_fill_size"`
-	FastTransferContractAddress     string           `yaml:"fast_transfer_contract_address"`
-	SolverAddress                   string           `yaml:"solver_address"`
-	USDCDenom                       string           `yaml:"usdc_denom"`
-	Relayer                         RelayerConfig    `yaml:"relayer"`
-
->>>>>>> 161cf158
 	// BatchUUSDCSettleUpThreshold is the amount of uusdc that needs to
 	// accumulate in filled (but not settled) orders before the solver will
 	// initiate a batch settlement. A settlement batch is per (source chain,
